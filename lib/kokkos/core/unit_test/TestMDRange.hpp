--- conflicted
+++ resolved
@@ -1029,19 +1029,11 @@
           },
           Kokkos::Min<double>(min));
 
-<<<<<<< HEAD
-      if((N0-1)*(N1-1)*(N2-1)>0)
-        ASSERT_EQ( min, 8.0 );
-      else {
-        double min_identity = Kokkos::reduction_identity<double>::min();
-        ASSERT_EQ( min, min_identity );
-=======
       if ((N0 - 1) * (N1 - 1) * (N2 - 1) > 0)
         ASSERT_EQ(min, 8.0);
       else {
         double min_identity = Kokkos::reduction_identity<double>::min();
         ASSERT_EQ(min, min_identity);
->>>>>>> 5e3fe197
       }
     }
 #endif
