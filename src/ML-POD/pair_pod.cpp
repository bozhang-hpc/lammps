
#include "pair_pod.h"

#include "atom.h"
#include "comm.h"
#include "error.h"
#include "force.h"
#include "memory.h"
#include "neigh_list.h"
#include "neighbor.h"
#include "tokenizer.h"

#include <glob.h>

#include <cmath>
#include <cstring>
#include <sys/time.h>

using namespace LAMMPS_NS;

/* ---------------------------------------------------------------------- */

CPairPOD::CPairPOD(LAMMPS *lmp) : Pair(lmp)
{
  single_enable = 0;
  restartinfo = 0;
  one_coeff = 1;
  manybody_flag = 1;
  centroidstressflag = CENTROID_NOTAVAIL;
}

/* ---------------------------------------------------------------------- */

CPairPOD::~CPairPOD()
{
  data.freememory(1);
  this->free_memory();
  TemplateFree(gd, backend);    
  TemplateFree(energycoeff, backend);  
  TemplateFree(forcecoeff, backend);  
  TemplateFree(podcoeff, backend);    
  
  delete podptr;
  
  if (allocated) {
    memory->destroy(setflag);    
    memory->destroy(cutsq);
    memory->destroy(scale);
  }  
}

void CPairPOD::compute(int eflag, int vflag)
<<<<<<< HEAD
{            
    ev_init(eflag,vflag);    
    vflag_fdotr = 1;    
    
    double **x = atom->x;
    double **f = atom->f;
    int **firstneigh = list->firstneigh;  
    int *numneigh = list->numneigh;    
    int *type = atom->type;
    int *ilist = list->ilist;
    int nlocal = atom->nlocal;
    int inum = list->inum;
    int nall = inum + atom->nghost;
    
    // initialize global descriptors to zero
    int nd1234 = podptr->pod.nd1234;    
    podptr->podArraySetValue(gd, 0.0, nd1234);                    
  
    for (int ii = 0; ii < inum; ii++) {
        int i = ilist[ii];
        int jnum = numneigh[i];

        // allocate temporary memory
        if (nijmax < jnum) { 
            nijmax = PODMAX(nijmax, jnum);
            nablockmax = 1;
            this->free_tempmemory();
            this->estimate_tempmemory();                            
            this->allocate_tempmemory();
        }
        
        // get neighbor pairs for atom i
        this->lammpsNeighPairs(x, firstneigh, type, numneigh, i);    

        // compute global POD descriptors for atom i
        podptr->linear_descriptors_ij(gd, tmpmem, rij, &tmpmem[nd1234], numneighsum, 
                typeai, idxi, ti, tj, 1, nij);                                
    }
    
    // compute energy and effective coefficients
    eng_vdwl = podptr->calculate_energy(energycoeff, forcecoeff, gd, podcoeff);    
    
    for (int ii = 0; ii < inum; ii++) {
        int i = ilist[ii];
        
        // get neighbor pairs for atom i
        this->lammpsNeighPairs(x, firstneigh, type, numneigh, i);    
    
        // compute atomic force for atom i
        podptr->calculate_force(f, forcecoeff, rij, tmpmem, numneighsum, 
                typeai, idxi, ai, aj, ti, tj, 1, nij);              
    }        
                
    if (vflag_fdotr) virial_fdotr_compute();    

    
//  printf("%d %d %d %d\n", eflag, vflag, vflag_fdotr, eflag_atom);    
//    
//     if (eflag_atom) {
//         eng_vdwl = this->lammpseatom(eatom, atom->x, list->firstneigh, atom->type, list->numneigh, 
//                         list->ilist, list->inum, list->inum + atom->nghost);
// 
//         this->lammpsforce(atom->f, atom->x, list->firstneigh, atom->type, list->numneigh, 
//                         list->ilist, list->inum, list->inum + atom->nghost);        
//     }
//     else {
//         eng_vdwl = this->lammpsenergyforce(atom->f, atom->x, list->firstneigh, atom->type, list->numneigh, 
//                     list->ilist, list->inum, list->inum + atom->nghost);
//     }
//             
// //     podptr->print_matrix("atom->f", 3, list->inum + atom->nghost, atom->f, 3);
// //     podptr->print_matrix("atom->x", 3, list->inum + atom->nghost, atom->x, 3);    
// //     cout<<"Energy: "<< eng_vdwl<<endl;
// //     podptr->print_matrix("virial", 1, 6, virial, 1);
//     
//     if (vflag_fdotr) virial_fdotr_compute();        
=======
{      
  ev_init(eflag,vflag);  
  vflag_fdotr = 1;
  
  if (eflag_atom) {
    eng_vdwl = this->lammpseatom(eatom, atom->x, list->firstneigh, atom->type, list->numneigh, 
            list->ilist, list->inum, list->inum + atom->nghost);

    this->lammpsforce(atom->f, atom->x, list->firstneigh, atom->type, list->numneigh, 
            list->ilist, list->inum, list->inum + atom->nghost);    
  }
  else {
    eng_vdwl = this->lammpsenergyforce(atom->f, atom->x, list->firstneigh, atom->type, list->numneigh, 
          list->ilist, list->inum, list->inum + atom->nghost);
  }
  
  if (vflag_fdotr) virial_fdotr_compute(); 
        
>>>>>>> 0ed1e841
}

/* ----------------------------------------------------------------------
   global settings
------------------------------------------------------------------------- */

void CPairPOD::settings(int narg, char ** /* arg */)
{
  if (narg > 0)
  error->all(FLERR,"Illegal pair_style command");
}

/* ----------------------------------------------------------------------
   set coeffs for one or more type pairs
------------------------------------------------------------------------- */

void CPairPOD::coeff(int narg, char **arg)
<<<<<<< HEAD
{            
    // set default scaling    
    int n = atom->ntypes;
    memory->create(setflag,n+1,n+1,"pair:setflag");
    memory->create(cutsq,n+1,n+1,"pair:cutsq");
    memory->create(scale,n+1,n+1,"pair:scale");
    map = new int[n+1];
    for (int ii = 0; ii < n+1; ii++)
        for (int jj = 0; jj < n+1; jj++) 
            scale[ii][jj] = 1.0;                      
    allocated = 1;
    
    if (narg < 4) error->all(FLERR,"Incorrect args for pair coefficients");
//    if (narg != 5 + atom->ntypes) error->all(FLERR,"Incorrect args for pair coefficients");

    map_element2type(narg-4,&arg[4]);
//     cout<<map[0]<<endl;
//     cout<<map[1]<<endl;        
    
    std::string pod_file = std::string(arg[2]);  // pod input file
    std::string coeff_file = std::string(arg[3]); // coefficient input file       
    std::string data_file;                       // data input file           
  
//     if (narg>4) data_file = std::string(arg[4]); // data input file     
//     else data_file = "";
    
    data_file = "";
    this->InitPairPOD(pod_file, coeff_file, data_file);        
    
    for (int ii = 0; ii < n+1; ii++)
        for (int jj = 0; jj < n+1; jj++) 
            cutsq[ii][jj] = podptr->pod.rcut*podptr->pod.rcut;                          
=======
{      
  // set default scaling  

  int n = atom->ntypes;
  memory->create(setflag,n+1,n+1,"pair:setflag");
  memory->create(cutsq,n+1,n+1,"pair:cutsq");
  memory->create(scale,n+1,n+1,"pair:scale");
  map = new int[n+1];
  for (int ii = 0; ii < n+1; ii++)
    for (int jj = 0; jj < n+1; jj++) 
      scale[ii][jj] = 1.0;            
  allocated = 1;
   
  if (narg < 5) error->all(FLERR,"Incorrect args for pair coefficients");

  map_element2type(narg-4, &arg[4]);  
  
  std::string pod_file = std::string(arg[2]);   // pod input file
  std::string coeff_file = std::string(arg[3]); // coefficient input file     
  std::string data_file;            // data input file       
 
  std::cout << coeff_file << std::endl; 
  data_file = ""; // no data input file for running MD

  this->InitPairPOD(pod_file, coeff_file, data_file);    
  
  for (int ii = 0; ii < n+1; ii++)
    for (int jj = 0; jj < n+1; jj++) 
      cutsq[ii][jj] = podptr->pod.rcut*podptr->pod.rcut;              
>>>>>>> 0ed1e841
}

/* ----------------------------------------------------------------------
   init specific to this pair style
------------------------------------------------------------------------- */

void CPairPOD::init_style()
{
  if (force->newton_pair == 0)
  error->all(FLERR,"Pair style POD requires newton pair on");

  // need a full neighbor list

  neighbor->add_request(this, NeighConst::REQ_FULL);
}

/* ----------------------------------------------------------------------
   init for one type pair i,j and corresponding j,i
------------------------------------------------------------------------- */

double CPairPOD::init_one(int i, int j)
{
  if (setflag[i][j] == 0) error->all(FLERR,"All pair coeffs are not set");
  scale[j][i] = scale[i][j];
  return podptr->pod.rcut;  
}

/* ----------------------------------------------------------------------
   memory usage
------------------------------------------------------------------------- */

double CPairPOD::memory_usage()
{
  double bytes = Pair::memory_usage();
  return bytes;
}

void *CPairPOD::extract(const char *str, int &dim)
{
  dim = 2;
  if (strcmp(str,"scale") == 0) return (void *) scale;
  return nullptr;
}

void CPairPOD::InitPairPOD(std::string pod_file, std::string coeff_file, std::string data_file)
{
<<<<<<< HEAD
    podptr = new CPOD(lmp, pod_file, coeff_file);
    
    if (data_file != "")
        this->read_data_files(data_file, podptr->pod.species);       
    //else 
    //    error->all(FLERR,"\n Error: Data filename is empty");    
    
    if ((int) data.data_path.size() > 1) { 
        podpairlist = 1;
        lammpspairlist = 0;        
    }
    else {
        podpairlist = 0;
        lammpspairlist = 1;        
    }
                            
    // get POD coefficients from an input file           
    if (coeff_file != "") {        
        TemplateMalloc(&podcoeff, podptr->pod.nd, backend);        
        TemplateMalloc(&energycoeff, podptr->pod.nd1234, backend);
        TemplateMalloc(&forcecoeff, podptr->pod.nd1234, backend);
        TemplateMalloc(&gd, podptr->pod.nd1234, backend);
        podptr->podArrayCopy(podcoeff, podptr->pod.coeff, podptr->pod.nd);    
    }                
=======

  printf("^^^^^ init pair pod\n");
  podptr = new CPOD(lmp, pod_file, coeff_file);
  
  printf("^^^^^ Made new CPOD\n"); 
  std::cout << data_file << std::endl;
 
  if (data_file != "")
    this->read_data_files(data_file, podptr->pod.species);     
  else 
    //error->all(FLERR,"\n Error: Data filename is empty");  
    printf("Data filename is empty\n");
  
  if ((int) data.data_path.size() > 1) { 
    podpairlist = 1;
    lammpspairlist = 0;    
  }
  else {
    podpairlist = 0;
    lammpspairlist = 1;    
  }
              
  // get POD coefficients from an input file       
  if (coeff_file != "") {    
    TemplateMalloc(&podcoeff, podptr->pod.nd, backend);    
    TemplateMalloc(&energycoeff, podptr->pod.nd1234, backend);
    TemplateMalloc(&forcecoeff, podptr->pod.nd1234, backend);
    TemplateMalloc(&gd, podptr->pod.nd1234, backend);
    podptr->podArrayCopy(podcoeff, podptr->pod.coeff, podptr->pod.nd);  
  }        
>>>>>>> 0ed1e841
}

bool CPairPOD::is_a_number(std::string line)
{  
  return isdigit(line.at(0));
}

void CPairPOD::read_data_file(double *inputs, std::string &file_format, std::string &file_extension, 
    std::string &data_path, std::string data_file)
{
  std::ifstream file_in(data_file);
  if (!file_in) error->all(FLERR,"Error: Data input file is not found");
  
  std::string line;    
  while (std::getline(file_in, line)) // Read next line to `line`, stop if no more lines.
  {                      
    if (line != "") {
      std::string s, s2;
      double d;
      
      std::istringstream ss_line(line);                  
      ss_line >> s;
                  
      if (s == "error_analysis_for_data_set") {
        ss_line >> d;       
        inputs[0] = d;         
      }
      else if (s == "save_calculation_in_binary_files") {
        ss_line >> d;       
        inputs[1] = d;         
      }
      else if (s == "save_frequency") {
        ss_line >> d;       
        inputs[2] = d;         
      }
      else if (s == "run_molecular_dynamics_simulation") {
        ss_line >> d;       
        inputs[3] = d;         
      }      
      else if (s == "number_of_atoms_per_computation_block") {
        ss_line >> d;       
        inputs[4] = d;         
      }      
      else if (s == "random_rotation") {
        ss_line >> d;       
        inputs[5] = d;         
      }            
      else if (s != "#") {
        ss_line >> s2;        
        if (s == "file_format") file_format = s2;
        if (s == "file_extension") file_extension = s2;
        if (s == "path_to_data_set") {
          data_path = s2;          
          while(ss_line >> s2){  
            data_path = data_path + " " + s2;   
          }            
          //data_path.erase(std::remove(data_path.begin(), data_path.end(), '"'), data_path.end());                    
          data_path.erase(data_path.begin());          
          data_path.erase(data_path.end()-1);                    
        }        
      }
    }
  }    
  file_in.close();
  
  if (inputs[4] == 0) inputs[4] = blocksize;       
  
  std::cout<<"**************** Begin of Data File ****************"<<std::endl;
  std::cout<<"file format: "<<file_format<<std::endl;
  std::cout<<"file extension: "<<file_extension<<std::endl;
  std::cout<<"path to data set: "<<data_path<<std::endl;
  std::cout<<"error analysis for data set: "<<inputs[0]<<std::endl;
  std::cout<<"run MD simulation: "<<inputs[3]<<std::endl;
  std::cout<<"save calculation fin binary files: "<<inputs[1]<<std::endl;
  std::cout<<"save frequency: "<<inputs[2]<<std::endl;   
  std::cout<<"number of atoms per computation block: "<<inputs[4]<<std::endl;  
  std::cout<<"Apply random rotation to configurations: "<<inputs[5]<<std::endl;  
  std::cout<<"**************** End of Data File ****************"<<std::endl<<std::endl;
}

std::vector<std::string> CPairPOD::globVector(const std::string& pattern, std::vector<std::string> & files)
{
  glob_t glob_result;
  glob(pattern.c_str(),GLOB_TILDE,NULL,&glob_result);
  for(unsigned int i=0;i<glob_result.gl_pathc;++i){
    std::string s = string(glob_result.gl_pathv[i]);
    files.push_back(s);
  }
  globfree(&glob_result);
  return files;
}

void CPairPOD::get_exyz_files(std::vector<std::string>& files, std::string datapath, std::string extension)  
{
  std::vector<std::string> res = this->globVector(datapath + "/*." + extension, files);
} 

int CPairPOD::get_number_atom_exyz(std::vector<int>& num_atom, int& num_atom_sum, std::string file)  
{
  std::ifstream datafile(file);
  if (!datafile) {/*error*/}  
         
  std::string line; 
  int num_configs = 0;
  num_atom_sum = 0;
  while (std::getline(datafile, line)) // Read next line to `line`, stop if no more lines.
  {
    int d;
    if (this->is_a_number(line)) {      
      d = std::stoi(line);
      num_atom.push_back(d);                    
      num_configs += 1;
      num_atom_sum += d;
    }    
  }  
  datafile.close();
  
  return num_configs;
}

int CPairPOD::get_number_atoms(std::vector<int>& num_atom, std::vector<int> &num_atom_sum, std::vector<int>& num_config, std::vector<std::string> training_files)  
{
  int nfiles = training_files.size(); // number of files
  int d, n;
  
  for (int i=0; i<nfiles; i++) {
    d = this->get_number_atom_exyz(num_atom, n, training_files[i]);  
    num_config.push_back(d);  
    num_atom_sum.push_back(n);  
  }
    
  int num_atom_all = 0;
  for (int i=0; i< (int) num_atom.size(); i++)
    num_atom_all += num_atom[i];
  
  return num_atom_all;
}

void CPairPOD::read_exyz_file(double *lattice, double *stress, double *energy, double *pos, 
    double *vel, double *forces, int *atomtype, std::string file, std::vector<std::string> species)  
{
  std::ifstream datafile(file);
  if (!datafile) {/*error*/}  
         
  std::string substr1 = "nergy";
  std::string substr3 = "tress";
    
  int cfi = 0, nat=0, k = 0, ns = species.size();
  double d; 
  
  std::string line;       
  while (std::getline(datafile, line)) // Read next line to `line`, stop if no more lines.
  {
    if (line.substr(1,6) == "attice") {
      int index1 = line.find(substr1);
      int index3 = line.find(substr3);
                  
      if (line.substr(index1,6) == "nergy=") {    
        std::string s1 = line.substr(index1+6,-1);
        int ind = s1.find(" ");
        energy[cfi] = stod(line.substr(index1+6,ind));
      }
      
      if (line.substr(1,6) == "attice") {    
        int ind1 = line.find("\"");
        int ind2 = line.find("\"",ind1+1);
        std::istringstream ss(line.substr(ind1+1,ind2-ind1));  
        k = 0;
        while(ss >> d){      
          lattice[k + 9*cfi] = d;
          k += 1;
        }        
      }
      
      if (line.substr(index3,6) == "tress=") {    
        std::string s1 = line.substr(index3+7,-1);
        int ind = s1.find("\"");
        std::istringstream ss(line.substr(index3+7,ind));  
        k = 0;
        while(ss >> d){      
          stress[k + 9*cfi] = d;
          k += 1;
        }        
      }
            
      cfi += 1;      
    }
    else if (!this->is_a_number(line)) {      
      std::string s0;
      std::istringstream ss(line);            
      ss >> s0;
          
      for (int ii=0; ii<ns; ii++)
        if (species[ii] == s0)
          atomtype[nat] = ii+1;
        
      k = 0;
      while(ss >> d){      
        if (k >= 0 && k <=2) pos[k + 3*nat] = d;
        if (k >= 3 && k <=5) forces[k-3 + 3*nat] = d;
        if (k >= 6 && k <=8) vel[k-6 + 3*nat] = d;
        k += 1;
      }      
      nat += 1;       
    }        
  }  
  datafile.close();  
}

void CPairPOD::get_data(std::vector<std::string> species)
{  
  this->get_exyz_files(data.data_files, data.data_path, data.file_extension);
  data.num_atom_sum = this->get_number_atoms(data.num_atom, data.num_atom_each_file, data.num_config, data.data_files);      
  data.num_config_sum = data.num_atom.size();
  
  std::cout<<"data file   |  number of configurations   |   number of atoms "<<std::endl;
  for (int i=0; i< (int) data.data_files.size(); i++) {
    string filename = data.data_files[i].substr(data.data_path.size()+1,data.data_files[i].size());
    data.filenames.push_back(filename.c_str());                    
    std::cout<<data.filenames[i]<<"   |   "<<data.num_config[i]<<"   |   "<<data.num_atom_each_file[i]<< std::endl;  
    //std::cout<<data.data_files[i].substr(data.data_path.size()+1,data.data_files[i].size())<<std::endl;
  }  
  std::cout << "number of files: " <<data.data_files.size() << std::endl;   
  std::cout << "number of configurations in all files: " <<data.num_config_sum << std::endl;   
  std::cout << "number of atoms in all files: " <<data.num_atom_sum << std::endl;     
  
  int n = data.num_config_sum;
  data.lattice = (double *) malloc(9*n*sizeof(double));
  data.stress = (double *) malloc(9*n*sizeof(double));
  data.energy = (double *) malloc(n*sizeof(double));  
  n = data.num_atom_sum;
  data.position = (double *) malloc(3*n*sizeof(double));
  data.velocity = (double *) malloc(3*n*sizeof(double));
  data.force = (double *) malloc(3*n*sizeof(double));
  data.atomtype = (int *) malloc(n*sizeof(int));  
  
  int nfiles = data.data_files.size(); // number of files  
  int nconfigs = 0;
  int natoms = 0;
  for (int i=0; i<nfiles; i++) {    
    this->read_exyz_file(&data.lattice[9*nconfigs], &data.stress[9*nconfigs], &data.energy[nconfigs], 
        &data.position[3*natoms], &data.velocity[3*natoms], &data.force[3*natoms], &data.atomtype[natoms], 
        data.data_files[i], species);      
    nconfigs += data.num_config[i];
    natoms += data.num_atom_each_file[i];
  }  
  
  int len = data.num_atom.size();
  data.num_atom_min = podptr->podArrayMin(&data.num_atom[0], len);  
  data.num_atom_max = podptr->podArrayMax(&data.num_atom[0], len);  
  data.num_atom_cumsum.resize(len+1);
  podptr->podCumsum(&data.num_atom_cumsum[0], &data.num_atom[0], len+1); 
  
  data.num_config_cumsum.resize(nfiles+1);
  podptr->podCumsum(&data.num_config_cumsum[0], &data.num_config[0], nfiles+1); 
  
  std::cout << "minimum number of atoms: " <<data.num_atom_min << std::endl;   
  std::cout << "maximum number of atoms: " <<data.num_atom_max << std::endl;   
}

void CPairPOD::read_data_files(std::string data_file, std::vector<std::string> species)
{    
  double inputs[100];
  for (int i=0; i<100; i++) inputs[i] = 0;
  
  // read data input file to datastruct
  this->read_data_file(inputs, data.file_format, data.file_extension, data.data_path, data_file);
    
  analysis = (int) inputs[0];
  savecalculation = (int) inputs[1];
  savefrequency = (int) inputs[2];
  runMD = (int) inputs[3];  
  blocksize = (int) inputs[4];  
  randomrotation = (int) inputs[5];  
  
  if ((int) data.data_path.size() > 1) 
    this->get_data(species);
  else 
    error->all(FLERR,"data set is not found");         
}

void CPairPOD::get_atomblocks(int natom)
{    
  if (blocksize >= natom) {
    numblocks = 1;
    atomblocks[0] = 0;
    atomblocks[1] = natom;
  }
  else {
    numblocks = (int) ceil( ((double) natom)/((double) blocksize) ); 
    
    double delta = ((double) natom) / ((double) numblocks);
    for(int i=0; i < numblocks; ++i)    
      atomblocks[i]= (int) delta * i;             
    atomblocks[numblocks] = natom;        
  }
  if (numblocks > 1000) error->all(FLERR,"number of computation blocks can not be more than 1000. This error can be fixed by increasing the number of atoms per computation block.");
}

int CPairPOD::latticecoords(double *y, int *alist, double *x, double *a1, double *a2, double *a3, double rcut, int *pbc, int nx)
{
  int m=0, n=0, p=0;
  if (pbc[0] == 1) m = (int) ceil(rcut/a1[0]);  
  if (pbc[1] == 1) n = (int) ceil(rcut/a2[1]);  
  if (pbc[2] == 1) p = (int) ceil(rcut/a3[2]);        
    
  // index for the center lattice
  int ind = m + (2*m+1)*(n) + (2*m+1)*(2*n+1)*(p);
  
  // number of lattices
  int nl = (2*m+1)*(2*n+1)*(2*p+1);      
    
  //y = zeros(3, nx*nl)
  for (int j=0; j<3*nx; j++)
    y[j] = x[j];
  int q = nx;
    
  for (int i = 0; i < (2*p+1); i++)
    for (int j = 0; j < (2*n+1); j++)
      for (int k = 0; k < (2*m+1); k++) {
        int ii = k + (2*m+1)*j + (2*m+1)*(2*n+1)*i;        
        if (ii != ind) {          
          double x0 = a1[0]*(k - m) + a2[0]*(j - n) + a3[0]*(i - p);
          double x1 = a1[1]*(k - m) + a2[1]*(j - n) + a3[1]*(i - p);
          double x2 = a1[2]*(k - m) + a2[2]*(j - n) + a3[2]*(i - p);     
          for (int jj=0; jj<nx; jj++) {
            y[0+3*q] = x0 + x[0+3*jj]; 
            y[1+3*q] = x1 + x[1+3*jj]; 
            y[2+3*q] = x2 + x[2+3*jj]; 
            q = q + 1;                 
          }
        }
      }        
  
  //alist = zeros(Int32,nx*nl)
  for (int i=0; i <nl; i++)
    for (int j=0; j<nx; j++) 
      alist[j + nx*i] = j;      
  
  return nl;
}

int CPairPOD::podneighborcount(double *r, double rcutsq, int nx, int N, int dim)
{
  int k = 0;
  for (int i = 0; i<nx; i++) {
    double *ri = &r[i*dim];
    for (int j=0; j<N; j++) {
      double *rj = &r[dim*j];            
      double rijsq = (ri[0]-rj[0])*(ri[0]-rj[0]) + (ri[1]-rj[1])*(ri[1]-rj[1]) + (ri[2]-rj[2])*((ri[2]-rj[2]));
      if  ((rijsq > 1e-12) && (rijsq <= rcutsq)) k += 1;                         
    }
  }
  return k; 
}

int CPairPOD::podneighborlist(int *neighlist, int *numneigh, double *r, double rcutsq, int nx, int N, int dim)
{
  int k = 0;
  for (int i = 0; i<nx; i++) {
    double *ri = &r[i*dim];
    int inc = 0;
    for (int j=0; j<N; j++) {
      double *rj = &r[dim*j];            
      double rijsq = (ri[0]-rj[0])*(ri[0]-rj[0]) + (ri[1]-rj[1])*(ri[1]-rj[1]) + (ri[2]-rj[2])*((ri[2]-rj[2]));
      if  ((rijsq > 1e-12) && (rijsq <= rcutsq))  { 
        inc += 1;                
        neighlist[k] = j;      
        k += 1;                   
      }
    }
    numneigh[i] = inc; 
  }
  return k; 
}

int CPairPOD::podfullneighborlist(double *xy, int *alist, int *neighlist, int *numneigh, int *numneighsum, 
    double *x, double *a1, double *a2, double *a3, double rcut, int *pbc, int nx)
{
  double rcutsq = rcut*rcut;  
  int dim = 3, nl = 0, nn = 0;
  
  // number of lattices

  nl = this->latticecoords(xy, alist, x, a1, a2, a3, rcut, pbc, nx);    
  int N = nx*nl;
      
  // total number of neighbors

   nn = this->podneighborlist(neighlist, numneigh, xy, rcutsq, nx, N, dim);
  
   podptr->podCumsum(numneighsum, numneigh, nx+1); 
     
   return nn;
}   

void CPairPOD::estimate_memory(datastruct data)
{

  int dim = 3;
  int natom_max = data.num_atom_max;  
  int nd1 = podptr->pod.nd1;
  int nd2 = podptr->pod.nd2;
  int nd3 = podptr->pod.nd3;  
  int nd4 = podptr->pod.nd4;
  int nbesselpars = podptr->pod.nbesselpars;
  int nrbf2 = podptr->pod.nbf2;
  int nabf3 = podptr->pod.nabf3;
  int nrbf3 = podptr->pod.nrbf3;
  int *pdegree2 = podptr->pod.twobody;
  int *pdegree3 = podptr->pod.threebody;
  int *pbc = podptr->pod.pbc;
  double rcut = podptr->pod.rcut;
        
  int Nij=0;
  int m=0, n=0, p=0, nl=0, ny=0, na=0, np=0;
  
  for (int ci=0; ci<(int) data.num_atom.size(); ci++)
  {
    int natom = data.num_atom[ci];  
    double *lattice = &data.lattice[9*ci];
    double *a1 = &lattice[0];
    double *a2 = &lattice[3];
    double *a3 = &lattice[6];
    if (pbc[0] == 1) m = (int) ceil(rcut/a1[0]);  
    if (pbc[1] == 1) n = (int) ceil(rcut/a2[1]);  
    if (pbc[2] == 1) p = (int) ceil(rcut/a3[2]);     
  
    // number of lattices

    nl = (2*m+1)*(2*n+1)*(2*p+1);        
    ny = PODMAX(ny,dim*natom*nl);
    na = PODMAX(na, natom*nl);      
    np = PODMAX(np, natom*natom*nl);    
  }
      
  double *y = (double*) malloc (sizeof (double)*(ny));
  int *atomID = (int*) malloc (sizeof (int)*(na));  
  int *pairnum = (int*) malloc (sizeof (int)*(natom_max));
  int *pairnumsum = (int*) malloc (sizeof (int)*(natom_max+1));
  int *pairlist = (int*) malloc (sizeof (int)*(np));           
    
  szd = 0, nijmax = 0;
  int szsnap=0;
  for (int ci=0; ci<(int) data.num_atom.size(); ci++)
  {
    int natom = data.num_atom[ci];  
    int natom_cumsum = data.num_atom_cumsum[ci];  
    double *x = &data.position[dim*natom_cumsum];
    double *lattice = &data.lattice[9*ci];
    double *a1 = &lattice[0];
    double *a2 = &lattice[3];
    double *a3 = &lattice[6];
      
    // neighbor list
    
    Nij = podfullneighborlist(y, atomID, pairlist, pairnum, pairnumsum, x, a1, a2, a3, rcut, pbc, natom);
  
    int ns2 = pdegree2[0]*nbesselpars + pdegree2[1];
    int ns3 = pdegree3[0]*nbesselpars + pdegree3[1];

    int szd1 = 3*Nij+ (1+dim)*Nij*PODMAX(nrbf2+ns2,nrbf3+ns3) + (nabf3+1)*7;
    szd = PODMAX(szd, szd1);   
    nijmax = PODMAX(nijmax, Nij);   
    
    if (podptr->sna.twojmax>0) {
      szd1 = 0;
      szd1 += Nij*dim; // rij
      szd1 += PODMAX(2*podptr->sna.idxu_max*Nij, 2*podptr->sna.idxz_max*podptr->sna.ndoubles*natom); // (Ur, Ui) and (Zr, Zi)       
      szd1 += 2*podptr->sna.idxu_max*dim*Nij; // dUr, dUi      
      szd1 += PODMAX(podptr->sna.idxb_max*podptr->sna.ntriples*dim*Nij, 2*podptr->sna.idxu_max*podptr->sna.nelements*natom); // dblist and (Utotr, Utoti)                  
      szsnap = PODMAX(szsnap, szd1);   
    }    
  }      
  
  szd = PODMAX(szsnap, szd);   
  szd = natom_max*(nd1+nd2+nd3+nd4) + szd;    
  nlocalmax = natom_max;
  nmaxatom = ny;    
  
  free(y); free(atomID); free(pairlist); free(pairnum); free(pairnumsum);
}

void CPairPOD::free_tempmemory()
{  
  TemplateFree(rij, backend);
  TemplateFree(idxi, backend);  
  TemplateFree(ai, backend);
  TemplateFree(aj, backend);
  TemplateFree(ti, backend);
  TemplateFree(tj, backend);
  TemplateFree(numneighsum, backend);  
  TemplateFree(typeai, backend);  
  TemplateFree(tmpmem, backend);
}

void CPairPOD::free_atommemory()
{    
  TemplateFree(forces, backend);
  TemplateFree(stress, backend);
  if (atommemory) {
    TemplateFree(atomtype, backend);
    TemplateFree(pos, backend);
    TemplateFree(vel, backend);    
  }
}

void CPairPOD::free_pairmemory()
{          
  if (podpairlist) {
    TemplateFree(y, backend);
    TemplateFree(pairlist, backend);
    TemplateFree(pairnum, backend);
    TemplateFree(pairnumsum, backend);
    TemplateFree(atomID, backend);        
  }  
}

void CPairPOD::free_memory()
{        
  this->free_tempmemory();
  this->free_atommemory();
  this->free_pairmemory();
}

void CPairPOD::allocate_tempmemory()
{
  TemplateMalloc(&rij, dim*nijmax, backend);  
  TemplateMalloc(&idxi, nijmax, backend);
  TemplateMalloc(&ai, nijmax, backend);
  TemplateMalloc(&aj, nijmax, backend);
  TemplateMalloc(&ti, nijmax, backend);
  TemplateMalloc(&tj, nijmax, backend);
  TemplateMalloc(&numneighsum, nablockmax+1, backend);
  TemplateMalloc(&typeai, nablockmax, backend);
  TemplateMalloc(&tmpmem, szd, backend);
}

void CPairPOD::allocate_atommemory()
{
  TemplateMalloc(&forces, dim*nmaxatom, backend);
  TemplateMalloc(&stress, 9, backend);    
  if (atommemory) {
    TemplateMalloc(&atomtype, nmaxatom, backend);
    TemplateMalloc(&pos, dim*nmaxatom, backend);
    TemplateMalloc(&vel, dim*nmaxatom, backend);    
  }
}

void CPairPOD::allocate_pairmemory()
{    
  if (podpairlist) {
    TemplateMalloc(&y, dim*nmaxatom, backend);  
    TemplateMalloc(&atomID, nmaxatom, backend);        
    TemplateMalloc(&pairnum, nlocalmax, backend);
    TemplateMalloc(&pairnumsum, nlocalmax+1, backend);
    TemplateMalloc(&pairlist, nmaxpairs, backend);    
  }    
}

void CPairPOD::allocate_memory()
{
  this->allocate_tempmemory();
  this->allocate_atommemory();
  this->allocate_pairmemory();
}

void CPairPOD::check_atommemory(int inum, int nall)
{
  if (nmaxatom < nall) {    
    nmaxatom = nall;
    this->free_atommemory();
    this->allocate_atommemory();
  }  
  nlocalatom = inum;
  nghostatom = nall - inum;
  ntotalatom = nall;
  nlocalmax = PODMAX(nlocalmax, nlocalatom);
}

void CPairPOD::check_pairmemory(double *x, double *a1, double *a2, double *a3, int natom)
{
  double rcut = podptr->pod.rcut;
  int m=0, n=0, p=0;
  if (podptr->pod.pbc[0] == 1) m = (int) ceil(rcut/a1[0]);  
  if (podptr->pod.pbc[1] == 1) n = (int) ceil(rcut/a2[1]);  
  if (podptr->pod.pbc[2] == 1) p = (int) ceil(rcut/a3[2]);     

  // number of lattices

  int nl = (2*m+1)*(2*n+1)*(2*p+1);        
  int nall = natom*nl;
  
  nlocalatom = natom;
  nghostatom = nall - natom;
  ntotalatom = nall;
      
  if (nlocalmax < natom) {
    nlocalmax = natom;
    printf("reallocate memory for pairnum and pairnumsum arrays\n");
    TemplateFree(pairnum, backend);
    TemplateFree(pairnumsum, backend);
    TemplateMalloc(&pairnum, nlocalmax, backend);
    TemplateMalloc(&pairnumsum, nlocalmax+1, backend);
  }
  
  if (nmaxatom < nall) {
    nmaxatom = nall;
    printf("reallocate memory for y and atomID arrays\n");
    TemplateFree(y, backend);        
    TemplateFree(atomID, backend);            
    TemplateMalloc(&y, dim*nmaxatom, backend);  
    TemplateMalloc(&atomID, nmaxatom, backend);    
    
    // allocate memory for atom arrays

    this->free_atommemory();
    this->allocate_atommemory();
  }
  
  double rcutsq = rcut*rcut;      
  this->latticecoords(y, atomID, x, a1, a2, a3, rcut, podptr->pod.pbc, natom);      
   
  natompairs = this->podneighborcount(y, rcutsq, natom, nall, dim);    
  if (nmaxpairs < natompairs) {
    nmaxpairs = natompairs;
    printf("reallocate memory for pairlist arrays\n");
    TemplateFree(pairlist, backend);
    TemplateMalloc(&pairlist, nmaxpairs, backend); 
  }
  
  // total number of neighbors

   natompairs = this->podneighborlist(pairlist, pairnum, y, rcutsq, natom, nall, dim);  
   podptr->podCumsum(pairnumsum, pairnum, natom+1);      
}

void CPairPOD::estimate_tempmemory()
{
  int nrbf2 = podptr->pod.nbf2;
  int nabf3 = podptr->pod.nabf3;
  int nrbf3 = podptr->pod.nrbf3;
  int ns2 = podptr->pod.ns2;
  int ns3 = podptr->pod.ns3;
  
  szd = dim*nijmax+ (1+dim)*nijmax*PODMAX(nrbf2+ns2,nrbf3+ns3) + (nabf3+1)*7;
  int szsnap = 0;
  if (podptr->sna.twojmax>0) {    
    szsnap += nijmax*dim; 
    szsnap += PODMAX(2*podptr->sna.idxu_max*nijmax, 2*podptr->sna.idxz_max*podptr->sna.ndoubles*nablockmax); // (Ur, Ui) and (Zr, Zi)       
    szsnap += 2*podptr->sna.idxu_max*dim*nijmax; // dUr, dUi      
    szsnap += PODMAX(podptr->sna.idxb_max*podptr->sna.ntriples*dim*nijmax, 2*podptr->sna.idxu_max*podptr->sna.nelements*nablockmax); // dblist and (Utotr, Utoti)                  
  }
 
  szd = PODMAX(szsnap, szd);   
  szd = nablockmax*(podptr->pod.nd1234) + szd;   
}

void CPairPOD::check_tempmemory(int start, int end)
{
  nablock = end - start;
  nij = 0;
  for (int ii=0; ii<nablock; ii++) { 
    int gi = start + ii;     
    nij += pairnumsum[gi+1] - pairnumsum[gi];    
  }  
      
  if ( (nij > nijmax) || (nablock > nablockmax) ) {
    nijmax = PODMAX(nijmax, nij);
    nablockmax = PODMAX(nablockmax, nablock);
    this->estimate_tempmemory();        
    this->free_tempmemory();
    this->allocate_tempmemory();
  }    
}

void CPairPOD::podNeighPairs(int *atomtypes, int start, int end)
{
  this->check_tempmemory(start, end);
  
  nablock = end - start;  
  int k = 0;
  for (int ii=0; ii<nablock; ii++) {  // for each atom i in the simulation box   
    int gi = start + ii;     // atom i
    int itype = atomtypes[gi];    
    int s = pairnumsum[gi];   
    int m = pairnumsum[gi+1] - s;
    typeai[ii] = itype;
    numneighsum[ii+1] = m;
    for (int l=0; l<m ; l++) {   // loop over each atom around atom i
      int gj = pairlist[s + l];  // atom j                                 
      idxi[k]    = ii;
      ai[k]    = atomID[gi];
      aj[k]    = atomID[gj];      
      ti[k]    = itype;     
      tj[k]    = atomtypes[aj[k]];        
      rij[k*3+0]   = y[gj*3+0] -  y[gi*3+0];  // xj - xi      
      rij[k*3+1]   = y[gj*3+1] -  y[gi*3+1];  // xj - xi      
      rij[k*3+2]   = y[gj*3+2] -  y[gi*3+2];  // xj - xi      
      k += 1;
    }
  }  
  
  numneighsum[0] = 0;
  for (int ii=0; ii<nablock; ii++)
    numneighsum[ii+1] = numneighsum[ii+1] + numneighsum[ii];          
}

double CPairPOD::podenergy(double *x, double *a1, double *a2, double *a3, int *atomtypes, int inum)
{       
  // determine computation blocks

  this->get_atomblocks(inum);   
  
  // check and allocate memory for atom/pair arrays, and create full neighbor list

  this->check_pairmemory(x, a1, a2, a3, inum);
              
  // initialize global descriptors to zero

  int nd1234 = podptr->pod.nd1234;  
  podptr->podArraySetValue(gd, 0.0, nd1234);          
  
  for (int i = 0; i< numblocks; i++) {
    
    // number of atoms in this computation block

    int nat = atomblocks[i+1] - atomblocks[i];
    
    // get POD neighbor pairs for this computation block

    podNeighPairs(atomtypes, atomblocks[i], atomblocks[i+1]);    
  
    // compute global POD descriptors for this computation block

    podptr->linear_descriptors_ij(gd, tmpmem, rij, &tmpmem[nat*nd1234], numneighsum, 
        typeai, idxi, ti, tj, nat, nij);                
    
  }
  
  // compute energy and effective coefficients

  energy = podptr->calculate_energy(energycoeff, forcecoeff, gd, podcoeff);  
    
  return energy;  
}

double CPairPOD::podeatom(double *eatom, double *x, double *a1, double *a2, double *a3, int *atomtypes, int inum)
{       
  int nd1234 = podptr->pod.nd1234;  
  
  // compute energy and effective coefficients

  energy = this->podenergy(x, a1, a2, a3, atomtypes, inum);  
  
  // initialize force to zero

  podptr->podArraySetValue(eatom, 0.0, inum);  
  
  for (int i = 0; i< numblocks; i++) { // loop over each computation block
    
    // # of atoms in this computation block

    int nat = atomblocks[i+1] - atomblocks[i];
    
    // get POD neighbor pairs for this computation block

    podNeighPairs(atomtypes, atomblocks[i], atomblocks[i+1]);    
  
    // compute global POD descriptors for this computation block

    podptr->linear_descriptors_ij(gd, tmpmem, rij, &tmpmem[nat*nd1234], numneighsum, 
        typeai, idxi, ti, tj, nat, nij);     
    
    // calculate eatom = ld * energycoeff

    char chn = 'N';
    double one = 1.0, zero = 0.0;  
    int inc1 = 1;
    DGEMV(&chn, &nat, &nd1234, &one, tmpmem, &nat, energycoeff, &inc1, &zero, &eatom[atomblocks[i]], &inc1);        
  }          
  
  return energy;  
}

void CPairPOD::podforce(double *f, double *x, double *a1, double *a2, double *a3, int *atomtypes, int inum)
{  
  // initialize force to zero

  podptr->podArraySetValue(f, 0.0, dim*inum);  
  
  for (int i = 0; i< numblocks; i++) { // loop over each computation block
    
    // # of atoms in this computation block

    int nat = atomblocks[i+1] - atomblocks[i];
    
    // get POD neighbor pairs for this computation block

    podNeighPairs(atomtypes, atomblocks[i], atomblocks[i+1]);    
  
    // compute atomic force for this computation block

    podptr->calculate_force(f, forcecoeff, rij, tmpmem, numneighsum, 
        typeai, idxi, ai, aj, ti, tj, nat, nij);    
  }
}

double CPairPOD::podenergyforce(double *f, double *x, double *a1, double *a2, double *a3, int *atomtypes, int inum)
{  
  // compute energy and effective coefficients

  energy = this->podenergy(x, a1, a2, a3, atomtypes, inum);  
  
  // initialize force to zero

  podptr->podArraySetValue(f, 0.0, dim*inum);  
  
  for (int i = 0; i< numblocks; i++) { // loop over each computation block
    
    // # of atoms in this computation block

    int nat = atomblocks[i+1] - atomblocks[i];
    
    // get POD neighbor pairs for this computation block

    podNeighPairs(atomtypes, atomblocks[i], atomblocks[i+1]);    
  
    // compute atomic force for this computation block

    podptr->calculate_force(f, forcecoeff, rij, tmpmem, numneighsum, 
        typeai, idxi, ai, aj, ti, tj, nat, nij);    
  }
  
  return energy;
}

void CPairPOD::lammpsNeighPairs(double **x, int **firstneigh, int *atomtypes, int *numneigh, int gi)
{    
    double rcutsq = podptr->pod.rcut*podptr->pod.rcut;
    
    nij = 0;
    int itype = atomtypes[gi];
    int m = numneigh[gi];        
    typeai[0] = itype;
    for (int l=0; l<m ; l++) {   // loop over each atom around atom i
        int gj = firstneigh[gi][l];  // atom j     
        double delx   = x[gj][0] -  x[gi][0];  // xj - xi            
        double dely   = x[gj][1] -  x[gi][1];  // xj - xi            
        double delz   = x[gj][2] -  x[gi][2];  // xj - xi            
        double rsq = delx*delx + dely*dely + delz*delz;
        if (rsq < rcutsq && rsq > 1e-20) {
            rij[nij*3 + 0] = delx;
            rij[nij*3 + 1] = dely;
            rij[nij*3 + 2] = delz;
            idxi[nij]      = 0;
            ai[nij]        = gi;
            aj[nij]        = gj;          
            ti[nij]        = itype;       
            tj[nij]        = atomtypes[gj];       
            nij++;            
        }                                 
    }        
    
    numneighsum[0] = 0;
    numneighsum[1] = nij;
}

void CPairPOD::check_tempmemory(double **x, int **firstneigh, int *numneigh, int *ilist, int start, int end)
{
  double rcutsq = podptr->pod.rcut*podptr->pod.rcut;
  nablock = end - start;   
  nij = 0;
  for (int ii=0; ii<nablock; ii++) {  // for each atom i in the simulation box       
    int gi = ilist[start+ii];     // atom i
    int m = numneigh[gi];    
    for (int l=0; l<m ; l++) {   // loop over each atom around atom i
      int gj = firstneigh[gi][l];  // atom j   
      double delx   = x[gj][0] -  x[gi][0];  // xj - xi      
      double dely   = x[gj][1] -  x[gi][1];  // xj - xi      
      double delz   = x[gj][2] -  x[gi][2];  // xj - xi      
      double rsq = delx*delx + dely*dely + delz*delz;
      if (rsq < rcutsq && rsq > 1e-20) nij++;                  
    }
  }  
  
  if ( (nij > nijmax) || (nablock > nablockmax) ) {
    nijmax = PODMAX(nijmax, nij);
    nablockmax = PODMAX(nablockmax, nablock);
    this->estimate_tempmemory();
    this->free_tempmemory();
    this->allocate_tempmemory();
  }      
}

void CPairPOD::lammpsNeighPairs(double **x, int **firstneigh, int *atomtypes, int *numneigh, 
    int *ilist, int start, int end)
{
  this->check_tempmemory(x, firstneigh, numneigh, ilist, start, end);
  
  nablock = end - start;  
  double rcutsq = podptr->pod.rcut*podptr->pod.rcut;
  
  nij = 0;
  for (int ii=0; ii<nablock; ii++) {  // for each atom i in the simulation box       
    int gi = ilist[start+ii];     // atom i
    int itype = atomtypes[gi];
    int m = numneigh[gi];    
    numneighsum[ii+1] = 0;
    typeai[ii] = itype;
    for (int l=0; l<m ; l++) {   // loop over each atom around atom i
      int gj = firstneigh[gi][l];  // atom j   
      double delx   = x[gj][0] -  x[gi][0];  // xj - xi      
      double dely   = x[gj][1] -  x[gi][1];  // xj - xi      
      double delz   = x[gj][2] -  x[gi][2];  // xj - xi      
      double rsq = delx*delx + dely*dely + delz*delz;
      if (rsq < rcutsq && rsq > 1e-20) {
        rij[nij*3 + 0] = delx;
        rij[nij*3 + 1] = dely;
        rij[nij*3 + 2] = delz;
        idxi[nij]    = ii;
        ai[nij]    = gi;
        aj[nij]    = gj;      
        ti[nij]    = itype;     
        tj[nij]    = atomtypes[gj];     
        nij++;
        numneighsum[ii+1] += 1;
      }                 
    }
  }  
  
  numneighsum[0] = 0;
  for (int ii=0; ii<nablock; ii++)
    numneighsum[ii+1] = numneighsum[ii+1] + numneighsum[ii];        
}

double CPairPOD::lammpsenergy(double **x, int **firstneigh, int *atomtypes, int *numneigh, 
    int *ilist, int inum, int nall)
{           
  // determine computation blocks

  this->get_atomblocks(inum);
  
  // check atom memory 

  this->check_atommemory(inum, nall);
  
  int nd1234 = podptr->pod.nd1234;  
  podptr->podArraySetValue(gd, 0.0, nd1234);        
  
  for (int i = 0; i< numblocks; i++) { // loop over each computation block
    
    // # of atoms in this computation block

    int nat = atomblocks[i+1] - atomblocks[i];
    
    // get LAMMPS neighbor pairs for this computation block

    lammpsNeighPairs(x, firstneigh, atomtypes, numneigh, ilist, atomblocks[i], atomblocks[i+1]);
  
    // compute global POD descriptors for this computation block

    podptr->linear_descriptors_ij(gd, tmpmem, rij, &tmpmem[nat*nd1234], numneighsum, 
        typeai, idxi, ti, tj, nat, nij);        
  }
  
  // compute energy and effective coefficients

  energy = podptr->calculate_energy(energycoeff, forcecoeff, gd, podcoeff);  
  
  return energy;  
}

double CPairPOD::lammpseatom(double *eatom, double **x, int **firstneigh, int *atomtypes, int *numneigh, 
    int *ilist, int inum, int nall)
{                 
  // compute energy and effective coefficients

  energy = this->lammpsenergy(x, firstneigh, atomtypes, numneigh, ilist, inum, nall);
    
  int nd1234 = podptr->pod.nd1234;  
  podptr->podArraySetValue(gd, 0.0, nd1234);        
    
  for (int i = 0; i< numblocks; i++) { // loop over each computation block
        
    // # of atoms in this computation block

    int nat = atomblocks[i+1] - atomblocks[i];
    
    double *localdesc = tmpmem;
    double *ea = &tmpmem[nat*nd1234];
  
    // get LAMMPS neighbor pairs for this computation block

    lammpsNeighPairs(x, firstneigh, atomtypes, numneigh, ilist, atomblocks[i], atomblocks[i+1]);
  
    // compute global POD descriptors for this computation block

    podptr->linear_descriptors_ij(gd, localdesc, rij, ea, numneighsum, 
        typeai, idxi, ti, tj, nat, nij);                
    
    // calculate eatom = localdesc * energycoeff

    char chn = 'N';
    double one = 1.0, zero = 0.0;  
    int inc1 = 1;
    DGEMV(&chn, &nat, &nd1234, &one, localdesc, &nat, energycoeff, &inc1, &zero, ea, &inc1);                
    
    for (int j = 0; j<nat; j++)
      eatom[ilist[atomblocks[i] + j]] = ea[j];
    
  }      
  
  return energy;  
}

void CPairPOD::lammpsforce(double **f, double **x, int **firstneigh, int *atomtypes, 
    int *numneigh, int *ilist, int inum, int nall)
{    
  podptr->podArraySetValue(forces, 0.0, dim*nall);  
  for (int i = 0; i< numblocks; i++) { // loop over each computation block
    
    // # of atoms in this computation block

    int nat = atomblocks[i+1] - atomblocks[i];
    
    // get LAMMPS neighbor pairs for this computation block

    lammpsNeighPairs(x, firstneigh, atomtypes, numneigh, ilist, atomblocks[i], atomblocks[i+1]);
  
    // compute atomic force for this computation block

    podptr->calculate_force(forces, forcecoeff, rij, tmpmem, numneighsum, 
        typeai, idxi, ai, aj, ti, tj, nat, nij);    
  }    
  
  // copy force to lammps force array 

  for (int i = 0; i<nall; i++) {
    f[i][0] = forces[0+3*i];
    f[i][1] = forces[1+3*i];
    f[i][2] = forces[2+3*i];
  }  
}

double CPairPOD::lammpsenergyforce(double **f, double **x, int **firstneigh, int *atomtypes, 
    int *numneigh, int *ilist, int inum, int nall)
{  
 
  // compute energy and effective coefficients

  energy = this->lammpsenergy(x, firstneigh, atomtypes, numneigh, ilist, inum, nall);
  
  podptr->podArraySetValue(forces, 0.0, dim*nall);  
  for (int i = 0; i< numblocks; i++) { // loop over each computation block
    
    // # of atoms in this computation block

    int nat = atomblocks[i+1] - atomblocks[i];
    
    // get LAMMPS neighbor pairs for this computation block

    lammpsNeighPairs(x, firstneigh, atomtypes, numneigh, ilist, atomblocks[i], atomblocks[i+1]);
  
    // compute atomic force for this computation block

    podptr->calculate_force(forces, forcecoeff, rij, tmpmem, numneighsum, 
        typeai, idxi, ai, aj, ti, tj, nat, nij);    
  }    
  
  // copy force to lammps force array 

  for (int i = 0; i<nall; i++) {
    f[i][0] = forces[0+3*i];
    f[i][1] = forces[1+3*i];
    f[i][2] = forces[2+3*i];
  }  
  
  return energy;  
}

void CPairPOD::error_analsysis()
{          
  double f[dim*data.num_atom_max];
  
  double Rmat[dim*dim]; // Rotation matrix 
  double alpha = 38.0*M_PI/180.0;
  double beta = 62.0*M_PI/180.0;
  double gamma = 123.0*M_PI/180.0;
  if (randomrotation==1) {
    podptr->rotation_matrix(Rmat, alpha, beta, gamma);
    podptr->print_matrix("Rotation matrix", dim, dim, Rmat, dim);      
  }
  
  double tricliniclattice[dim*dim]; // triclinic lattice vectors
  double *a = &tricliniclattice[0];
  double *b = &tricliniclattice[dim];
  double *c = &tricliniclattice[2*dim];
  double invmat[dim*dim];
  double Qmat[dim*dim];
  
  int nfiles = data.data_files.size();    // number of files    
  int num_configs = data.num_atom.size(); // number of configurations in all files  
  
  int m = 8; 
  double outarray[m*num_configs];      
  double errors[4*(nfiles+1)];    
  for (int i=0; i<4*(nfiles+1); i++)
    errors[i] = 0.0;
          
  std::cout<<"**************** Begin of Error Calculation ****************"<<std::endl;
  
  int ci = 0; // configuration counter  
  int nc = 0, nf = 0;  
  for (int file = 0; file < nfiles; file++) { // loop over each file in the training data set
    double emae=0.0, essr=0.0, fmae=0.0, fssr=0.0;
    int nforceall = 0;
        
    int nconfigs = data.num_config[file];
    nc += nconfigs;
    for (int ii=0; ii < nconfigs; ii++) { // loop over each configuration in a file
      if ((ci % 100)==0) std::cout<<"Configuration: # "<<ci+1<<std::endl;
      
      int natom = data.num_atom[ci];
      int nforce = dim*natom;      
      int natom_cumsum2 = data.num_atom_cumsum[ci];  
      int *atomtypes = &data.atomtype[natom_cumsum2];
      double *x = &data.position[dim*natom_cumsum2];
      double *lattice = &data.lattice[9*ci];
      double *a1 = &lattice[0];
      double *a2 = &lattice[3];
      double *a3 = &lattice[6];
                   
      if (randomrotation==1) {        
        podptr->matrix33_multiplication(x, Rmat, x, natom);           
        podptr->matrix33_multiplication(a1, Rmat, a1, 1);   
        podptr->matrix33_multiplication(a2, Rmat, a2, 1);   
        podptr->matrix33_multiplication(a3, Rmat, a3, 1);                               
      }
      
      // convert the atom structure to triclinic system

      podptr->triclinic_lattice_conversion(a, b, c, a1, a2, a3);      
      podptr->matrix33_inverse(invmat, a1, a2, a3);        
      podptr->matrix33_multiplication(Qmat, tricliniclattice, invmat, dim);         
      podptr->matrix33_multiplication(x, Qmat, x, natom);   
            
      // triclinic system is required

      energy = this->podenergyforce(f, x, a, b, c, atomtypes, natom);
      
      double DFTenergy = data.energy[ci];   
      int natom_cumsum = data.num_atom_cumsum[ci];  
      double *DFTforce = &data.force[dim*natom_cumsum];   
      
      if (randomrotation==1) 
        podptr->matrix33_multiplication(DFTforce, Rmat, DFTforce, natom);      
      
      // convert the atom structure to triclinic system

      podptr->matrix33_multiplication(DFTforce, Qmat, DFTforce, natom);         
      
      outarray[0 + m*ci] = ci+1;
      outarray[1 + m*ci] = natom;
      outarray[2 + m*ci] = energy;
      outarray[3 + m*ci] = DFTenergy;    
      outarray[4 + m*ci] = fabs(DFTenergy-energy)/natom;    
      outarray[5 + m*ci] = podptr->podArrayNorm(f, nforce);
      outarray[6 + m*ci] = podptr->podArrayNorm(DFTforce, nforce);
          
      double diff, sum = 0.0, ssr = 0.0;
      for (int j=0; j<dim*natom; j++) {
        diff = DFTforce[j] - f[j]; 
        sum += fabs(diff);
        ssr += diff*diff;
      }
      outarray[7 + m*ci] = sum/nforce;
                        
      emae += outarray[4 + m*ci];
      essr += outarray[4 + m*ci]*outarray[4 + m*ci];          
      fmae += sum;
      fssr += ssr;      
      nforceall += nforce;            
      ci += 1;       
    }
    int q = file + 1;
    errors[0 + 4*q] = emae/nconfigs; 
    errors[1 + 4*q] = sqrt(essr/nconfigs);
    errors[2 + 4*q] = fmae/nforceall; 
    errors[3 + 4*q] = sqrt(fssr/nforceall); 
        
    nf += nforceall;
    errors[0] += emae; 
    errors[1] += essr; 
    errors[2] += fmae; 
    errors[3] += fssr;     
  }   
  errors[0] = errors[0]/nc;
  errors[1] = sqrt(errors[1]/nc);
  errors[2] = errors[2]/nf;
  errors[3] = sqrt(errors[3]/nf);
  
  std::cout<<"**************** End of Error Calculation ****************"<<std::endl<<std::endl;
  
  this->print_analysis(outarray, errors);  
}

void CPairPOD::print_analysis(double *outarray, double *errors)
{        
  string s = "All files";
  int nfiles = data.data_files.size();  // number of files  
  int lm = s.size();  
  for (int i = 0; i < nfiles; i++) 
    lm = PODMAX(lm, (int) data.filenames[i].size());        
  lm = lm + 2;
  
  std::string filename = "errors.txt";   
  std::ofstream myfile (filename);
  if (!myfile.is_open()) std::cout << "Unable to open file";
  
  filename = "analysis.txt";
  std::ofstream mfile (filename);
  if (!mfile.is_open()) std::cout << "Unable to open file";
    
  std::string sa = "**************** Begin of Error Analysis for the Data Set ****************";
  std::string mystr = sa;  
  std::cout<<mystr<<std::endl;      
  myfile <<mystr+"\n";
  
  sa = "----------------------------------------------------------------------------------------\n";
  std::string sb = "  File    | # configs | # atoms  | MAE energy | RMSE energy | MAE force | RMSE force |\n";
  std::cout<<sa; myfile <<sa;
  std::cout<<sb; myfile <<sb;
  std::cout<<sa; myfile <<sa;   
  
  int ci=0, m=8, nc=0, nf=0;  
  for (int file = 0; file < nfiles; file++) {    
    mfile<<"# " + data.filenames[file] + "\n";
    sb = "|  config  |  # atoms  |  energy  | DFT energy | energy error |  force  | DFT force | force error |\n";
    mfile <<sb;
    
    int nforceall = 0;
    int nconfigs = data.num_config[file];
    nc += nconfigs;
    for (int ii=0; ii < nconfigs; ii++) { // loop over each configuration in a file
      
      mfile <<"   "; 
      for(int count = 0; count < m; count ++)
        mfile << outarray[count + m*ci] << "    ";  
      mfile<<std::endl;
      
      nforceall += 3*data.num_atom[ci];      
      ci += 1;
    }
    nf += nforceall;
    
    int q = file+1;
    string s = data.filenames[file];
    s = s + std::string(lm-s.size(), ' ');     
    string s1 = std::to_string(nconfigs);
    s1 = s1 + std::string(PODMAX(6- (int) s1.size(),1), ' ');  
    s = s + "   " + s1;
    s1 = std::to_string(nforceall/3);
    s1 = s1 + std::string(PODMAX(7 - (int) s1.size(),1), ' ');  
    s = s + "   " + s1;
    s1 = std::to_string(errors[0 + 4*q]);
    s1 = s1 + std::string(PODMAX(10 - (int) s1.size(),1), ' ');  
    s = s + "   " + s1;
    s1 = std::to_string(errors[1 + 4*q]);
    s1 = s1 + std::string(PODMAX(10 - (int)  s1.size(),1), ' ');  
    s = s + "   " + s1;
    s1 = std::to_string(errors[2 + 4*q]);
    s1 = s1 + std::string(PODMAX(10 - (int) s1.size(),1), ' ');  
    s = s + "   " + s1;
    s1 = std::to_string(errors[3 + 4*q]);
    s1 = s1 + std::string(PODMAX(10 - (int) s1.size(),1), ' ');  
    s = s + "   " + s1 + "\n";    
    std::cout<<s; 
    myfile <<s;    
  }
  std::cout<<sa; myfile <<sa;
    
  s = s + std::string(PODMAX(lm - (int) s.size(),1), ' ');     
  string s1 = std::to_string(nc);
  s1 = s1 + std::string(PODMAX(6- (int) s1.size(),1), ' ');  
  s = s + "   " + s1;
  s1 = std::to_string(nf/3);
  s1 = s1 + std::string(PODMAX(7 - (int) s1.size(),1), ' ');  
  s = s + "   " + s1;
  s1 = std::to_string(errors[0]);
  s1 = s1 + std::string(PODMAX(10 - (int) s1.size(),1), ' ');  
  s = s + "   " + s1;
  s1 = std::to_string(errors[1]);
  s1 = s1 + std::string(PODMAX(10 - (int) s1.size(),1), ' ');  
  s = s + "   " + s1;
  s1 = std::to_string(errors[2]);
  s1 = s1 + std::string(PODMAX(10 - (int) s1.size(),1), ' ');  
  s = s + "   " + s1;
  s1 = std::to_string(errors[3]);
  s1 = s1 + std::string(PODMAX(10 - (int) s1.size(),1), ' ');  
  s = s + "   " + s1 + "\n";    
  std::cout<<s; myfile <<s;
  std::cout<<sa; myfile <<sa;
  
  sa = "**************** End of Error Analysis for the Data Set ****************";    
  mystr = sa;
  std::cout<<mystr<<std::endl;      
  myfile <<mystr+"\n";  
  myfile.close();
  mfile.close();  
}
<|MERGE_RESOLUTION|>--- conflicted
+++ resolved
@@ -35,118 +35,97 @@
 {
   data.freememory(1);
   this->free_memory();
-  TemplateFree(gd, backend);    
-  TemplateFree(energycoeff, backend);  
-  TemplateFree(forcecoeff, backend);  
-  TemplateFree(podcoeff, backend);    
-  
+  TemplateFree(gd, backend);
+  TemplateFree(energycoeff, backend);
+  TemplateFree(forcecoeff, backend);
+  TemplateFree(podcoeff, backend);
+
   delete podptr;
-  
+
   if (allocated) {
-    memory->destroy(setflag);    
+    memory->destroy(setflag);
     memory->destroy(cutsq);
     memory->destroy(scale);
-  }  
+  }
 }
 
 void CPairPOD::compute(int eflag, int vflag)
-<<<<<<< HEAD
-{            
-    ev_init(eflag,vflag);    
-    vflag_fdotr = 1;    
-    
+{
+    ev_init(eflag,vflag);
+    vflag_fdotr = 1;
+
     double **x = atom->x;
     double **f = atom->f;
-    int **firstneigh = list->firstneigh;  
-    int *numneigh = list->numneigh;    
+    int **firstneigh = list->firstneigh;
+    int *numneigh = list->numneigh;
     int *type = atom->type;
     int *ilist = list->ilist;
     int nlocal = atom->nlocal;
     int inum = list->inum;
     int nall = inum + atom->nghost;
-    
+
     // initialize global descriptors to zero
-    int nd1234 = podptr->pod.nd1234;    
-    podptr->podArraySetValue(gd, 0.0, nd1234);                    
-  
+    int nd1234 = podptr->pod.nd1234;
+    podptr->podArraySetValue(gd, 0.0, nd1234);
+
     for (int ii = 0; ii < inum; ii++) {
         int i = ilist[ii];
         int jnum = numneigh[i];
 
         // allocate temporary memory
-        if (nijmax < jnum) { 
+        if (nijmax < jnum) {
             nijmax = PODMAX(nijmax, jnum);
             nablockmax = 1;
             this->free_tempmemory();
-            this->estimate_tempmemory();                            
+            this->estimate_tempmemory();
             this->allocate_tempmemory();
         }
-        
+
         // get neighbor pairs for atom i
-        this->lammpsNeighPairs(x, firstneigh, type, numneigh, i);    
+        this->lammpsNeighPairs(x, firstneigh, type, numneigh, i);
 
         // compute global POD descriptors for atom i
-        podptr->linear_descriptors_ij(gd, tmpmem, rij, &tmpmem[nd1234], numneighsum, 
-                typeai, idxi, ti, tj, 1, nij);                                
-    }
-    
+        podptr->linear_descriptors_ij(gd, tmpmem, rij, &tmpmem[nd1234], numneighsum,
+                typeai, idxi, ti, tj, 1, nij);
+    }
+
     // compute energy and effective coefficients
-    eng_vdwl = podptr->calculate_energy(energycoeff, forcecoeff, gd, podcoeff);    
-    
+    eng_vdwl = podptr->calculate_energy(energycoeff, forcecoeff, gd, podcoeff);
+
     for (int ii = 0; ii < inum; ii++) {
         int i = ilist[ii];
-        
+
         // get neighbor pairs for atom i
-        this->lammpsNeighPairs(x, firstneigh, type, numneigh, i);    
-    
+        this->lammpsNeighPairs(x, firstneigh, type, numneigh, i);
+
         // compute atomic force for atom i
-        podptr->calculate_force(f, forcecoeff, rij, tmpmem, numneighsum, 
-                typeai, idxi, ai, aj, ti, tj, 1, nij);              
-    }        
-                
-    if (vflag_fdotr) virial_fdotr_compute();    
-
-    
-//  printf("%d %d %d %d\n", eflag, vflag, vflag_fdotr, eflag_atom);    
-//    
+        podptr->calculate_force(f, forcecoeff, rij, tmpmem, numneighsum,
+                typeai, idxi, ai, aj, ti, tj, 1, nij);
+    }
+
+    if (vflag_fdotr) virial_fdotr_compute();
+
+
+//  printf("%d %d %d %d\n", eflag, vflag, vflag_fdotr, eflag_atom);
+//
 //     if (eflag_atom) {
-//         eng_vdwl = this->lammpseatom(eatom, atom->x, list->firstneigh, atom->type, list->numneigh, 
+//         eng_vdwl = this->lammpseatom(eatom, atom->x, list->firstneigh, atom->type, list->numneigh,
 //                         list->ilist, list->inum, list->inum + atom->nghost);
-// 
-//         this->lammpsforce(atom->f, atom->x, list->firstneigh, atom->type, list->numneigh, 
-//                         list->ilist, list->inum, list->inum + atom->nghost);        
+//
+//         this->lammpsforce(atom->f, atom->x, list->firstneigh, atom->type, list->numneigh,
+//                         list->ilist, list->inum, list->inum + atom->nghost);
 //     }
 //     else {
-//         eng_vdwl = this->lammpsenergyforce(atom->f, atom->x, list->firstneigh, atom->type, list->numneigh, 
+//         eng_vdwl = this->lammpsenergyforce(atom->f, atom->x, list->firstneigh, atom->type, list->numneigh,
 //                     list->ilist, list->inum, list->inum + atom->nghost);
 //     }
-//             
+//
 // //     podptr->print_matrix("atom->f", 3, list->inum + atom->nghost, atom->f, 3);
-// //     podptr->print_matrix("atom->x", 3, list->inum + atom->nghost, atom->x, 3);    
+// //     podptr->print_matrix("atom->x", 3, list->inum + atom->nghost, atom->x, 3);
 // //     cout<<"Energy: "<< eng_vdwl<<endl;
 // //     podptr->print_matrix("virial", 1, 6, virial, 1);
-//     
-//     if (vflag_fdotr) virial_fdotr_compute();        
-=======
-{      
-  ev_init(eflag,vflag);  
-  vflag_fdotr = 1;
-  
-  if (eflag_atom) {
-    eng_vdwl = this->lammpseatom(eatom, atom->x, list->firstneigh, atom->type, list->numneigh, 
-            list->ilist, list->inum, list->inum + atom->nghost);
-
-    this->lammpsforce(atom->f, atom->x, list->firstneigh, atom->type, list->numneigh, 
-            list->ilist, list->inum, list->inum + atom->nghost);    
-  }
-  else {
-    eng_vdwl = this->lammpsenergyforce(atom->f, atom->x, list->firstneigh, atom->type, list->numneigh, 
-          list->ilist, list->inum, list->inum + atom->nghost);
-  }
-  
-  if (vflag_fdotr) virial_fdotr_compute(); 
-        
->>>>>>> 0ed1e841
+//
+//     if (vflag_fdotr) virial_fdotr_compute();
 }
 
 /* ----------------------------------------------------------------------
@@ -164,8 +143,7 @@
 ------------------------------------------------------------------------- */
 
 void CPairPOD::coeff(int narg, char **arg)
-<<<<<<< HEAD
-{            
+{
     // set default scaling    
     int n = atom->ntypes;
     memory->create(setflag,n+1,n+1,"pair:setflag");
@@ -173,61 +151,30 @@
     memory->create(scale,n+1,n+1,"pair:scale");
     map = new int[n+1];
     for (int ii = 0; ii < n+1; ii++)
-        for (int jj = 0; jj < n+1; jj++) 
-            scale[ii][jj] = 1.0;                      
+        for (int jj = 0; jj < n+1; jj++)
+            scale[ii][jj] = 1.0;
     allocated = 1;
-    
+
     if (narg < 4) error->all(FLERR,"Incorrect args for pair coefficients");
 //    if (narg != 5 + atom->ntypes) error->all(FLERR,"Incorrect args for pair coefficients");
 
     map_element2type(narg-4,&arg[4]);
 //     cout<<map[0]<<endl;
-//     cout<<map[1]<<endl;        
-    
+//     cout<<map[1]<<endl;
+
     std::string pod_file = std::string(arg[2]);  // pod input file
-    std::string coeff_file = std::string(arg[3]); // coefficient input file       
-    std::string data_file;                       // data input file           
-  
-//     if (narg>4) data_file = std::string(arg[4]); // data input file     
+    std::string coeff_file = std::string(arg[3]); // coefficient input file
+    std::string data_file;                       // data input file
+
+//     if (narg>4) data_file = std::string(arg[4]); // data input file
 //     else data_file = "";
-    
+
     data_file = "";
-    this->InitPairPOD(pod_file, coeff_file, data_file);        
-    
+    this->InitPairPOD(pod_file, coeff_file, data_file);
+
     for (int ii = 0; ii < n+1; ii++)
-        for (int jj = 0; jj < n+1; jj++) 
-            cutsq[ii][jj] = podptr->pod.rcut*podptr->pod.rcut;                          
-=======
-{      
-  // set default scaling  
-
-  int n = atom->ntypes;
-  memory->create(setflag,n+1,n+1,"pair:setflag");
-  memory->create(cutsq,n+1,n+1,"pair:cutsq");
-  memory->create(scale,n+1,n+1,"pair:scale");
-  map = new int[n+1];
-  for (int ii = 0; ii < n+1; ii++)
-    for (int jj = 0; jj < n+1; jj++) 
-      scale[ii][jj] = 1.0;            
-  allocated = 1;
-   
-  if (narg < 5) error->all(FLERR,"Incorrect args for pair coefficients");
-
-  map_element2type(narg-4, &arg[4]);  
-  
-  std::string pod_file = std::string(arg[2]);   // pod input file
-  std::string coeff_file = std::string(arg[3]); // coefficient input file     
-  std::string data_file;            // data input file       
- 
-  std::cout << coeff_file << std::endl; 
-  data_file = ""; // no data input file for running MD
-
-  this->InitPairPOD(pod_file, coeff_file, data_file);    
-  
-  for (int ii = 0; ii < n+1; ii++)
-    for (int jj = 0; jj < n+1; jj++) 
-      cutsq[ii][jj] = podptr->pod.rcut*podptr->pod.rcut;              
->>>>>>> 0ed1e841
+        for (int jj = 0; jj < n+1; jj++)
+            cutsq[ii][jj] = podptr->pod.rcut*podptr->pod.rcut;
 }
 
 /* ----------------------------------------------------------------------
@@ -252,7 +199,7 @@
 {
   if (setflag[i][j] == 0) error->all(FLERR,"All pair coeffs are not set");
   scale[j][i] = scale[i][j];
-  return podptr->pod.rcut;  
+  return podptr->pod.rcut;
 }
 
 /* ----------------------------------------------------------------------
@@ -274,130 +221,97 @@
 
 void CPairPOD::InitPairPOD(std::string pod_file, std::string coeff_file, std::string data_file)
 {
-<<<<<<< HEAD
     podptr = new CPOD(lmp, pod_file, coeff_file);
-    
+
     if (data_file != "")
-        this->read_data_files(data_file, podptr->pod.species);       
-    //else 
-    //    error->all(FLERR,"\n Error: Data filename is empty");    
-    
-    if ((int) data.data_path.size() > 1) { 
+        this->read_data_files(data_file, podptr->pod.species);
+    //else
+    //    error->all(FLERR,"\n Error: Data filename is empty");
+
+    if ((int) data.data_path.size() > 1) {
         podpairlist = 1;
-        lammpspairlist = 0;        
+        lammpspairlist = 0;
     }
     else {
         podpairlist = 0;
-        lammpspairlist = 1;        
-    }
-                            
-    // get POD coefficients from an input file           
-    if (coeff_file != "") {        
-        TemplateMalloc(&podcoeff, podptr->pod.nd, backend);        
+        lammpspairlist = 1;
+    }
+
+    // get POD coefficients from an input file
+    if (coeff_file != "") {
+        TemplateMalloc(&podcoeff, podptr->pod.nd, backend);
         TemplateMalloc(&energycoeff, podptr->pod.nd1234, backend);
         TemplateMalloc(&forcecoeff, podptr->pod.nd1234, backend);
         TemplateMalloc(&gd, podptr->pod.nd1234, backend);
-        podptr->podArrayCopy(podcoeff, podptr->pod.coeff, podptr->pod.nd);    
-    }                
-=======
-
-  printf("^^^^^ init pair pod\n");
-  podptr = new CPOD(lmp, pod_file, coeff_file);
-  
-  printf("^^^^^ Made new CPOD\n"); 
-  std::cout << data_file << std::endl;
- 
-  if (data_file != "")
-    this->read_data_files(data_file, podptr->pod.species);     
-  else 
-    //error->all(FLERR,"\n Error: Data filename is empty");  
-    printf("Data filename is empty\n");
-  
-  if ((int) data.data_path.size() > 1) { 
-    podpairlist = 1;
-    lammpspairlist = 0;    
-  }
-  else {
-    podpairlist = 0;
-    lammpspairlist = 1;    
-  }
-              
-  // get POD coefficients from an input file       
-  if (coeff_file != "") {    
-    TemplateMalloc(&podcoeff, podptr->pod.nd, backend);    
-    TemplateMalloc(&energycoeff, podptr->pod.nd1234, backend);
-    TemplateMalloc(&forcecoeff, podptr->pod.nd1234, backend);
-    TemplateMalloc(&gd, podptr->pod.nd1234, backend);
-    podptr->podArrayCopy(podcoeff, podptr->pod.coeff, podptr->pod.nd);  
-  }        
->>>>>>> 0ed1e841
+        podptr->podArrayCopy(podcoeff, podptr->pod.coeff, podptr->pod.nd);
+    }
 }
 
 bool CPairPOD::is_a_number(std::string line)
-{  
+{
   return isdigit(line.at(0));
 }
 
-void CPairPOD::read_data_file(double *inputs, std::string &file_format, std::string &file_extension, 
+void CPairPOD::read_data_file(double *inputs, std::string &file_format, std::string &file_extension,
     std::string &data_path, std::string data_file)
 {
   std::ifstream file_in(data_file);
   if (!file_in) error->all(FLERR,"Error: Data input file is not found");
-  
-  std::string line;    
+
+  std::string line;
   while (std::getline(file_in, line)) // Read next line to `line`, stop if no more lines.
-  {                      
+  {
     if (line != "") {
       std::string s, s2;
       double d;
-      
-      std::istringstream ss_line(line);                  
+
+      std::istringstream ss_line(line);
       ss_line >> s;
-                  
+
       if (s == "error_analysis_for_data_set") {
-        ss_line >> d;       
-        inputs[0] = d;         
+        ss_line >> d;
+        inputs[0] = d;
       }
       else if (s == "save_calculation_in_binary_files") {
-        ss_line >> d;       
-        inputs[1] = d;         
+        ss_line >> d;
+        inputs[1] = d;
       }
       else if (s == "save_frequency") {
-        ss_line >> d;       
-        inputs[2] = d;         
+        ss_line >> d;
+        inputs[2] = d;
       }
       else if (s == "run_molecular_dynamics_simulation") {
-        ss_line >> d;       
-        inputs[3] = d;         
-      }      
+        ss_line >> d;
+        inputs[3] = d;
+      }
       else if (s == "number_of_atoms_per_computation_block") {
-        ss_line >> d;       
-        inputs[4] = d;         
-      }      
+        ss_line >> d;
+        inputs[4] = d;
+      }
       else if (s == "random_rotation") {
-        ss_line >> d;       
-        inputs[5] = d;         
-      }            
+        ss_line >> d;
+        inputs[5] = d;
+      }
       else if (s != "#") {
-        ss_line >> s2;        
+        ss_line >> s2;
         if (s == "file_format") file_format = s2;
         if (s == "file_extension") file_extension = s2;
         if (s == "path_to_data_set") {
-          data_path = s2;          
-          while(ss_line >> s2){  
-            data_path = data_path + " " + s2;   
-          }            
-          //data_path.erase(std::remove(data_path.begin(), data_path.end(), '"'), data_path.end());                    
-          data_path.erase(data_path.begin());          
-          data_path.erase(data_path.end()-1);                    
-        }        
+          data_path = s2;
+          while(ss_line >> s2){
+            data_path = data_path + " " + s2;
+          }
+          //data_path.erase(std::remove(data_path.begin(), data_path.end(), '"'), data_path.end());
+          data_path.erase(data_path.begin());
+          data_path.erase(data_path.end()-1);
+        }
       }
     }
-  }    
+  }
   file_in.close();
-  
-  if (inputs[4] == 0) inputs[4] = blocksize;       
-  
+
+  if (inputs[4] == 0) inputs[4] = blocksize;
+
   std::cout<<"**************** Begin of Data File ****************"<<std::endl;
   std::cout<<"file format: "<<file_format<<std::endl;
   std::cout<<"file extension: "<<file_extension<<std::endl;
@@ -405,9 +319,9 @@
   std::cout<<"error analysis for data set: "<<inputs[0]<<std::endl;
   std::cout<<"run MD simulation: "<<inputs[3]<<std::endl;
   std::cout<<"save calculation fin binary files: "<<inputs[1]<<std::endl;
-  std::cout<<"save frequency: "<<inputs[2]<<std::endl;   
-  std::cout<<"number of atoms per computation block: "<<inputs[4]<<std::endl;  
-  std::cout<<"Apply random rotation to configurations: "<<inputs[5]<<std::endl;  
+  std::cout<<"save frequency: "<<inputs[2]<<std::endl;
+  std::cout<<"number of atoms per computation block: "<<inputs[4]<<std::endl;
+  std::cout<<"Apply random rotation to configurations: "<<inputs[5]<<std::endl;
   std::cout<<"**************** End of Data File ****************"<<std::endl<<std::endl;
 }
 
@@ -423,209 +337,209 @@
   return files;
 }
 
-void CPairPOD::get_exyz_files(std::vector<std::string>& files, std::string datapath, std::string extension)  
+void CPairPOD::get_exyz_files(std::vector<std::string>& files, std::string datapath, std::string extension)
 {
   std::vector<std::string> res = this->globVector(datapath + "/*." + extension, files);
-} 
-
-int CPairPOD::get_number_atom_exyz(std::vector<int>& num_atom, int& num_atom_sum, std::string file)  
+}
+
+int CPairPOD::get_number_atom_exyz(std::vector<int>& num_atom, int& num_atom_sum, std::string file)
 {
   std::ifstream datafile(file);
-  if (!datafile) {/*error*/}  
-         
-  std::string line; 
+  if (!datafile) {/*error*/}
+
+  std::string line;
   int num_configs = 0;
   num_atom_sum = 0;
   while (std::getline(datafile, line)) // Read next line to `line`, stop if no more lines.
   {
     int d;
-    if (this->is_a_number(line)) {      
+    if (this->is_a_number(line)) {
       d = std::stoi(line);
-      num_atom.push_back(d);                    
+      num_atom.push_back(d);
       num_configs += 1;
       num_atom_sum += d;
-    }    
-  }  
+    }
+  }
   datafile.close();
-  
+
   return num_configs;
 }
 
-int CPairPOD::get_number_atoms(std::vector<int>& num_atom, std::vector<int> &num_atom_sum, std::vector<int>& num_config, std::vector<std::string> training_files)  
+int CPairPOD::get_number_atoms(std::vector<int>& num_atom, std::vector<int> &num_atom_sum, std::vector<int>& num_config, std::vector<std::string> training_files)
 {
   int nfiles = training_files.size(); // number of files
   int d, n;
-  
+
   for (int i=0; i<nfiles; i++) {
-    d = this->get_number_atom_exyz(num_atom, n, training_files[i]);  
-    num_config.push_back(d);  
-    num_atom_sum.push_back(n);  
-  }
-    
+    d = this->get_number_atom_exyz(num_atom, n, training_files[i]);
+    num_config.push_back(d);
+    num_atom_sum.push_back(n);
+  }
+
   int num_atom_all = 0;
   for (int i=0; i< (int) num_atom.size(); i++)
     num_atom_all += num_atom[i];
-  
+
   return num_atom_all;
 }
 
-void CPairPOD::read_exyz_file(double *lattice, double *stress, double *energy, double *pos, 
-    double *vel, double *forces, int *atomtype, std::string file, std::vector<std::string> species)  
+void CPairPOD::read_exyz_file(double *lattice, double *stress, double *energy, double *pos,
+    double *vel, double *forces, int *atomtype, std::string file, std::vector<std::string> species)
 {
   std::ifstream datafile(file);
-  if (!datafile) {/*error*/}  
-         
+  if (!datafile) {/*error*/}
+
   std::string substr1 = "nergy";
   std::string substr3 = "tress";
-    
+
   int cfi = 0, nat=0, k = 0, ns = species.size();
-  double d; 
-  
-  std::string line;       
+  double d;
+
+  std::string line;
   while (std::getline(datafile, line)) // Read next line to `line`, stop if no more lines.
   {
     if (line.substr(1,6) == "attice") {
       int index1 = line.find(substr1);
       int index3 = line.find(substr3);
-                  
-      if (line.substr(index1,6) == "nergy=") {    
+
+      if (line.substr(index1,6) == "nergy=") {
         std::string s1 = line.substr(index1+6,-1);
         int ind = s1.find(" ");
         energy[cfi] = stod(line.substr(index1+6,ind));
       }
-      
-      if (line.substr(1,6) == "attice") {    
+
+      if (line.substr(1,6) == "attice") {
         int ind1 = line.find("\"");
         int ind2 = line.find("\"",ind1+1);
-        std::istringstream ss(line.substr(ind1+1,ind2-ind1));  
+        std::istringstream ss(line.substr(ind1+1,ind2-ind1));
         k = 0;
-        while(ss >> d){      
+        while(ss >> d){
           lattice[k + 9*cfi] = d;
           k += 1;
-        }        
+        }
       }
-      
-      if (line.substr(index3,6) == "tress=") {    
+
+      if (line.substr(index3,6) == "tress=") {
         std::string s1 = line.substr(index3+7,-1);
         int ind = s1.find("\"");
-        std::istringstream ss(line.substr(index3+7,ind));  
+        std::istringstream ss(line.substr(index3+7,ind));
         k = 0;
-        while(ss >> d){      
+        while(ss >> d){
           stress[k + 9*cfi] = d;
           k += 1;
-        }        
+        }
       }
-            
-      cfi += 1;      
-    }
-    else if (!this->is_a_number(line)) {      
+
+      cfi += 1;
+    }
+    else if (!this->is_a_number(line)) {
       std::string s0;
-      std::istringstream ss(line);            
+      std::istringstream ss(line);
       ss >> s0;
-          
+
       for (int ii=0; ii<ns; ii++)
         if (species[ii] == s0)
           atomtype[nat] = ii+1;
-        
+
       k = 0;
-      while(ss >> d){      
+      while(ss >> d){
         if (k >= 0 && k <=2) pos[k + 3*nat] = d;
         if (k >= 3 && k <=5) forces[k-3 + 3*nat] = d;
         if (k >= 6 && k <=8) vel[k-6 + 3*nat] = d;
         k += 1;
-      }      
-      nat += 1;       
-    }        
-  }  
-  datafile.close();  
+      }
+      nat += 1;
+    }
+  }
+  datafile.close();
 }
 
 void CPairPOD::get_data(std::vector<std::string> species)
-{  
+{
   this->get_exyz_files(data.data_files, data.data_path, data.file_extension);
-  data.num_atom_sum = this->get_number_atoms(data.num_atom, data.num_atom_each_file, data.num_config, data.data_files);      
+  data.num_atom_sum = this->get_number_atoms(data.num_atom, data.num_atom_each_file, data.num_config, data.data_files);
   data.num_config_sum = data.num_atom.size();
-  
+
   std::cout<<"data file   |  number of configurations   |   number of atoms "<<std::endl;
   for (int i=0; i< (int) data.data_files.size(); i++) {
     string filename = data.data_files[i].substr(data.data_path.size()+1,data.data_files[i].size());
-    data.filenames.push_back(filename.c_str());                    
-    std::cout<<data.filenames[i]<<"   |   "<<data.num_config[i]<<"   |   "<<data.num_atom_each_file[i]<< std::endl;  
+    data.filenames.push_back(filename.c_str());
+    std::cout<<data.filenames[i]<<"   |   "<<data.num_config[i]<<"   |   "<<data.num_atom_each_file[i]<< std::endl;
     //std::cout<<data.data_files[i].substr(data.data_path.size()+1,data.data_files[i].size())<<std::endl;
-  }  
-  std::cout << "number of files: " <<data.data_files.size() << std::endl;   
-  std::cout << "number of configurations in all files: " <<data.num_config_sum << std::endl;   
-  std::cout << "number of atoms in all files: " <<data.num_atom_sum << std::endl;     
-  
+  }
+  std::cout << "number of files: " <<data.data_files.size() << std::endl;
+  std::cout << "number of configurations in all files: " <<data.num_config_sum << std::endl;
+  std::cout << "number of atoms in all files: " <<data.num_atom_sum << std::endl;
+
   int n = data.num_config_sum;
   data.lattice = (double *) malloc(9*n*sizeof(double));
   data.stress = (double *) malloc(9*n*sizeof(double));
-  data.energy = (double *) malloc(n*sizeof(double));  
+  data.energy = (double *) malloc(n*sizeof(double));
   n = data.num_atom_sum;
   data.position = (double *) malloc(3*n*sizeof(double));
   data.velocity = (double *) malloc(3*n*sizeof(double));
   data.force = (double *) malloc(3*n*sizeof(double));
-  data.atomtype = (int *) malloc(n*sizeof(int));  
-  
-  int nfiles = data.data_files.size(); // number of files  
+  data.atomtype = (int *) malloc(n*sizeof(int));
+
+  int nfiles = data.data_files.size(); // number of files
   int nconfigs = 0;
   int natoms = 0;
-  for (int i=0; i<nfiles; i++) {    
-    this->read_exyz_file(&data.lattice[9*nconfigs], &data.stress[9*nconfigs], &data.energy[nconfigs], 
-        &data.position[3*natoms], &data.velocity[3*natoms], &data.force[3*natoms], &data.atomtype[natoms], 
-        data.data_files[i], species);      
+  for (int i=0; i<nfiles; i++) {
+    this->read_exyz_file(&data.lattice[9*nconfigs], &data.stress[9*nconfigs], &data.energy[nconfigs],
+        &data.position[3*natoms], &data.velocity[3*natoms], &data.force[3*natoms], &data.atomtype[natoms],
+        data.data_files[i], species);
     nconfigs += data.num_config[i];
     natoms += data.num_atom_each_file[i];
-  }  
-  
+  }
+
   int len = data.num_atom.size();
-  data.num_atom_min = podptr->podArrayMin(&data.num_atom[0], len);  
-  data.num_atom_max = podptr->podArrayMax(&data.num_atom[0], len);  
+  data.num_atom_min = podptr->podArrayMin(&data.num_atom[0], len);
+  data.num_atom_max = podptr->podArrayMax(&data.num_atom[0], len);
   data.num_atom_cumsum.resize(len+1);
-  podptr->podCumsum(&data.num_atom_cumsum[0], &data.num_atom[0], len+1); 
-  
+  podptr->podCumsum(&data.num_atom_cumsum[0], &data.num_atom[0], len+1);
+
   data.num_config_cumsum.resize(nfiles+1);
-  podptr->podCumsum(&data.num_config_cumsum[0], &data.num_config[0], nfiles+1); 
-  
-  std::cout << "minimum number of atoms: " <<data.num_atom_min << std::endl;   
-  std::cout << "maximum number of atoms: " <<data.num_atom_max << std::endl;   
+  podptr->podCumsum(&data.num_config_cumsum[0], &data.num_config[0], nfiles+1);
+
+  std::cout << "minimum number of atoms: " <<data.num_atom_min << std::endl;
+  std::cout << "maximum number of atoms: " <<data.num_atom_max << std::endl;
 }
 
 void CPairPOD::read_data_files(std::string data_file, std::vector<std::string> species)
-{    
+{
   double inputs[100];
   for (int i=0; i<100; i++) inputs[i] = 0;
-  
+
   // read data input file to datastruct
   this->read_data_file(inputs, data.file_format, data.file_extension, data.data_path, data_file);
-    
+
   analysis = (int) inputs[0];
   savecalculation = (int) inputs[1];
   savefrequency = (int) inputs[2];
-  runMD = (int) inputs[3];  
-  blocksize = (int) inputs[4];  
-  randomrotation = (int) inputs[5];  
-  
-  if ((int) data.data_path.size() > 1) 
+  runMD = (int) inputs[3];
+  blocksize = (int) inputs[4];
+  randomrotation = (int) inputs[5];
+
+  if ((int) data.data_path.size() > 1)
     this->get_data(species);
-  else 
-    error->all(FLERR,"data set is not found");         
+  else
+    error->all(FLERR,"data set is not found");
 }
 
 void CPairPOD::get_atomblocks(int natom)
-{    
+{
   if (blocksize >= natom) {
     numblocks = 1;
     atomblocks[0] = 0;
     atomblocks[1] = natom;
   }
   else {
-    numblocks = (int) ceil( ((double) natom)/((double) blocksize) ); 
-    
+    numblocks = (int) ceil( ((double) natom)/((double) blocksize) );
+
     double delta = ((double) natom) / ((double) numblocks);
-    for(int i=0; i < numblocks; ++i)    
-      atomblocks[i]= (int) delta * i;             
-    atomblocks[numblocks] = natom;        
+    for(int i=0; i < numblocks; ++i)
+      atomblocks[i]= (int) delta * i;
+    atomblocks[numblocks] = natom;
   }
   if (numblocks > 1000) error->all(FLERR,"number of computation blocks can not be more than 1000. This error can be fixed by increasing the number of atoms per computation block.");
 }
@@ -633,43 +547,43 @@
 int CPairPOD::latticecoords(double *y, int *alist, double *x, double *a1, double *a2, double *a3, double rcut, int *pbc, int nx)
 {
   int m=0, n=0, p=0;
-  if (pbc[0] == 1) m = (int) ceil(rcut/a1[0]);  
-  if (pbc[1] == 1) n = (int) ceil(rcut/a2[1]);  
-  if (pbc[2] == 1) p = (int) ceil(rcut/a3[2]);        
-    
+  if (pbc[0] == 1) m = (int) ceil(rcut/a1[0]);
+  if (pbc[1] == 1) n = (int) ceil(rcut/a2[1]);
+  if (pbc[2] == 1) p = (int) ceil(rcut/a3[2]);
+
   // index for the center lattice
   int ind = m + (2*m+1)*(n) + (2*m+1)*(2*n+1)*(p);
-  
+
   // number of lattices
-  int nl = (2*m+1)*(2*n+1)*(2*p+1);      
-    
+  int nl = (2*m+1)*(2*n+1)*(2*p+1);
+
   //y = zeros(3, nx*nl)
   for (int j=0; j<3*nx; j++)
     y[j] = x[j];
   int q = nx;
-    
+
   for (int i = 0; i < (2*p+1); i++)
     for (int j = 0; j < (2*n+1); j++)
       for (int k = 0; k < (2*m+1); k++) {
-        int ii = k + (2*m+1)*j + (2*m+1)*(2*n+1)*i;        
-        if (ii != ind) {          
+        int ii = k + (2*m+1)*j + (2*m+1)*(2*n+1)*i;
+        if (ii != ind) {
           double x0 = a1[0]*(k - m) + a2[0]*(j - n) + a3[0]*(i - p);
           double x1 = a1[1]*(k - m) + a2[1]*(j - n) + a3[1]*(i - p);
-          double x2 = a1[2]*(k - m) + a2[2]*(j - n) + a3[2]*(i - p);     
+          double x2 = a1[2]*(k - m) + a2[2]*(j - n) + a3[2]*(i - p);
           for (int jj=0; jj<nx; jj++) {
-            y[0+3*q] = x0 + x[0+3*jj]; 
-            y[1+3*q] = x1 + x[1+3*jj]; 
-            y[2+3*q] = x2 + x[2+3*jj]; 
-            q = q + 1;                 
+            y[0+3*q] = x0 + x[0+3*jj];
+            y[1+3*q] = x1 + x[1+3*jj];
+            y[2+3*q] = x2 + x[2+3*jj];
+            q = q + 1;
           }
         }
-      }        
-  
+      }
+
   //alist = zeros(Int32,nx*nl)
   for (int i=0; i <nl; i++)
-    for (int j=0; j<nx; j++) 
-      alist[j + nx*i] = j;      
-  
+    for (int j=0; j<nx; j++)
+      alist[j + nx*i] = j;
+
   return nl;
 }
 
@@ -679,12 +593,12 @@
   for (int i = 0; i<nx; i++) {
     double *ri = &r[i*dim];
     for (int j=0; j<N; j++) {
-      double *rj = &r[dim*j];            
+      double *rj = &r[dim*j];
       double rijsq = (ri[0]-rj[0])*(ri[0]-rj[0]) + (ri[1]-rj[1])*(ri[1]-rj[1]) + (ri[2]-rj[2])*((ri[2]-rj[2]));
-      if  ((rijsq > 1e-12) && (rijsq <= rcutsq)) k += 1;                         
-    }
-  }
-  return k; 
+      if  ((rijsq > 1e-12) && (rijsq <= rcutsq)) k += 1;
+    }
+  }
+  return k;
 }
 
 int CPairPOD::podneighborlist(int *neighlist, int *numneigh, double *r, double rcutsq, int nx, int N, int dim)
@@ -694,47 +608,47 @@
     double *ri = &r[i*dim];
     int inc = 0;
     for (int j=0; j<N; j++) {
-      double *rj = &r[dim*j];            
+      double *rj = &r[dim*j];
       double rijsq = (ri[0]-rj[0])*(ri[0]-rj[0]) + (ri[1]-rj[1])*(ri[1]-rj[1]) + (ri[2]-rj[2])*((ri[2]-rj[2]));
-      if  ((rijsq > 1e-12) && (rijsq <= rcutsq))  { 
-        inc += 1;                
-        neighlist[k] = j;      
-        k += 1;                   
+      if  ((rijsq > 1e-12) && (rijsq <= rcutsq))  {
+        inc += 1;
+        neighlist[k] = j;
+        k += 1;
       }
     }
-    numneigh[i] = inc; 
-  }
-  return k; 
-}
-
-int CPairPOD::podfullneighborlist(double *xy, int *alist, int *neighlist, int *numneigh, int *numneighsum, 
+    numneigh[i] = inc;
+  }
+  return k;
+}
+
+int CPairPOD::podfullneighborlist(double *xy, int *alist, int *neighlist, int *numneigh, int *numneighsum,
     double *x, double *a1, double *a2, double *a3, double rcut, int *pbc, int nx)
 {
-  double rcutsq = rcut*rcut;  
+  double rcutsq = rcut*rcut;
   int dim = 3, nl = 0, nn = 0;
-  
+
   // number of lattices
 
-  nl = this->latticecoords(xy, alist, x, a1, a2, a3, rcut, pbc, nx);    
+  nl = this->latticecoords(xy, alist, x, a1, a2, a3, rcut, pbc, nx);
   int N = nx*nl;
-      
+
   // total number of neighbors
 
    nn = this->podneighborlist(neighlist, numneigh, xy, rcutsq, nx, N, dim);
-  
-   podptr->podCumsum(numneighsum, numneigh, nx+1); 
-     
+
+   podptr->podCumsum(numneighsum, numneigh, nx+1);
+
    return nn;
-}   
+}
 
 void CPairPOD::estimate_memory(datastruct data)
 {
 
   int dim = 3;
-  int natom_max = data.num_atom_max;  
+  int natom_max = data.num_atom_max;
   int nd1 = podptr->pod.nd1;
   int nd2 = podptr->pod.nd2;
-  int nd3 = podptr->pod.nd3;  
+  int nd3 = podptr->pod.nd3;
   int nd4 = podptr->pod.nd4;
   int nbesselpars = podptr->pod.nbesselpars;
   int nrbf2 = podptr->pod.nbf2;
@@ -744,113 +658,113 @@
   int *pdegree3 = podptr->pod.threebody;
   int *pbc = podptr->pod.pbc;
   double rcut = podptr->pod.rcut;
-        
+
   int Nij=0;
   int m=0, n=0, p=0, nl=0, ny=0, na=0, np=0;
-  
+
   for (int ci=0; ci<(int) data.num_atom.size(); ci++)
   {
-    int natom = data.num_atom[ci];  
+    int natom = data.num_atom[ci];
     double *lattice = &data.lattice[9*ci];
     double *a1 = &lattice[0];
     double *a2 = &lattice[3];
     double *a3 = &lattice[6];
-    if (pbc[0] == 1) m = (int) ceil(rcut/a1[0]);  
-    if (pbc[1] == 1) n = (int) ceil(rcut/a2[1]);  
-    if (pbc[2] == 1) p = (int) ceil(rcut/a3[2]);     
-  
+    if (pbc[0] == 1) m = (int) ceil(rcut/a1[0]);
+    if (pbc[1] == 1) n = (int) ceil(rcut/a2[1]);
+    if (pbc[2] == 1) p = (int) ceil(rcut/a3[2]);
+
     // number of lattices
 
-    nl = (2*m+1)*(2*n+1)*(2*p+1);        
+    nl = (2*m+1)*(2*n+1)*(2*p+1);
     ny = PODMAX(ny,dim*natom*nl);
-    na = PODMAX(na, natom*nl);      
-    np = PODMAX(np, natom*natom*nl);    
-  }
-      
+    na = PODMAX(na, natom*nl);
+    np = PODMAX(np, natom*natom*nl);
+  }
+
   double *y = (double*) malloc (sizeof (double)*(ny));
-  int *atomID = (int*) malloc (sizeof (int)*(na));  
+  int *atomID = (int*) malloc (sizeof (int)*(na));
   int *pairnum = (int*) malloc (sizeof (int)*(natom_max));
   int *pairnumsum = (int*) malloc (sizeof (int)*(natom_max+1));
-  int *pairlist = (int*) malloc (sizeof (int)*(np));           
-    
+  int *pairlist = (int*) malloc (sizeof (int)*(np));
+
   szd = 0, nijmax = 0;
   int szsnap=0;
   for (int ci=0; ci<(int) data.num_atom.size(); ci++)
   {
-    int natom = data.num_atom[ci];  
-    int natom_cumsum = data.num_atom_cumsum[ci];  
+    int natom = data.num_atom[ci];
+    int natom_cumsum = data.num_atom_cumsum[ci];
     double *x = &data.position[dim*natom_cumsum];
     double *lattice = &data.lattice[9*ci];
     double *a1 = &lattice[0];
     double *a2 = &lattice[3];
     double *a3 = &lattice[6];
-      
+
     // neighbor list
-    
+
     Nij = podfullneighborlist(y, atomID, pairlist, pairnum, pairnumsum, x, a1, a2, a3, rcut, pbc, natom);
-  
+
     int ns2 = pdegree2[0]*nbesselpars + pdegree2[1];
     int ns3 = pdegree3[0]*nbesselpars + pdegree3[1];
 
     int szd1 = 3*Nij+ (1+dim)*Nij*PODMAX(nrbf2+ns2,nrbf3+ns3) + (nabf3+1)*7;
-    szd = PODMAX(szd, szd1);   
-    nijmax = PODMAX(nijmax, Nij);   
-    
+    szd = PODMAX(szd, szd1);
+    nijmax = PODMAX(nijmax, Nij);
+
     if (podptr->sna.twojmax>0) {
       szd1 = 0;
       szd1 += Nij*dim; // rij
-      szd1 += PODMAX(2*podptr->sna.idxu_max*Nij, 2*podptr->sna.idxz_max*podptr->sna.ndoubles*natom); // (Ur, Ui) and (Zr, Zi)       
-      szd1 += 2*podptr->sna.idxu_max*dim*Nij; // dUr, dUi      
-      szd1 += PODMAX(podptr->sna.idxb_max*podptr->sna.ntriples*dim*Nij, 2*podptr->sna.idxu_max*podptr->sna.nelements*natom); // dblist and (Utotr, Utoti)                  
-      szsnap = PODMAX(szsnap, szd1);   
-    }    
-  }      
-  
-  szd = PODMAX(szsnap, szd);   
-  szd = natom_max*(nd1+nd2+nd3+nd4) + szd;    
+      szd1 += PODMAX(2*podptr->sna.idxu_max*Nij, 2*podptr->sna.idxz_max*podptr->sna.ndoubles*natom); // (Ur, Ui) and (Zr, Zi)
+      szd1 += 2*podptr->sna.idxu_max*dim*Nij; // dUr, dUi
+      szd1 += PODMAX(podptr->sna.idxb_max*podptr->sna.ntriples*dim*Nij, 2*podptr->sna.idxu_max*podptr->sna.nelements*natom); // dblist and (Utotr, Utoti)
+      szsnap = PODMAX(szsnap, szd1);
+    }
+  }
+
+  szd = PODMAX(szsnap, szd);
+  szd = natom_max*(nd1+nd2+nd3+nd4) + szd;
   nlocalmax = natom_max;
-  nmaxatom = ny;    
-  
+  nmaxatom = ny;
+
   free(y); free(atomID); free(pairlist); free(pairnum); free(pairnumsum);
 }
 
 void CPairPOD::free_tempmemory()
-{  
+{
   TemplateFree(rij, backend);
-  TemplateFree(idxi, backend);  
+  TemplateFree(idxi, backend);
   TemplateFree(ai, backend);
   TemplateFree(aj, backend);
   TemplateFree(ti, backend);
   TemplateFree(tj, backend);
-  TemplateFree(numneighsum, backend);  
-  TemplateFree(typeai, backend);  
+  TemplateFree(numneighsum, backend);
+  TemplateFree(typeai, backend);
   TemplateFree(tmpmem, backend);
 }
 
 void CPairPOD::free_atommemory()
-{    
+{
   TemplateFree(forces, backend);
   TemplateFree(stress, backend);
   if (atommemory) {
     TemplateFree(atomtype, backend);
     TemplateFree(pos, backend);
-    TemplateFree(vel, backend);    
+    TemplateFree(vel, backend);
   }
 }
 
 void CPairPOD::free_pairmemory()
-{          
+{
   if (podpairlist) {
     TemplateFree(y, backend);
     TemplateFree(pairlist, backend);
     TemplateFree(pairnum, backend);
     TemplateFree(pairnumsum, backend);
-    TemplateFree(atomID, backend);        
-  }  
+    TemplateFree(atomID, backend);
+  }
 }
 
 void CPairPOD::free_memory()
-{        
+{
   this->free_tempmemory();
   this->free_atommemory();
   this->free_pairmemory();
@@ -858,7 +772,7 @@
 
 void CPairPOD::allocate_tempmemory()
 {
-  TemplateMalloc(&rij, dim*nijmax, backend);  
+  TemplateMalloc(&rij, dim*nijmax, backend);
   TemplateMalloc(&idxi, nijmax, backend);
   TemplateMalloc(&ai, nijmax, backend);
   TemplateMalloc(&aj, nijmax, backend);
@@ -872,23 +786,23 @@
 void CPairPOD::allocate_atommemory()
 {
   TemplateMalloc(&forces, dim*nmaxatom, backend);
-  TemplateMalloc(&stress, 9, backend);    
+  TemplateMalloc(&stress, 9, backend);
   if (atommemory) {
     TemplateMalloc(&atomtype, nmaxatom, backend);
     TemplateMalloc(&pos, dim*nmaxatom, backend);
-    TemplateMalloc(&vel, dim*nmaxatom, backend);    
+    TemplateMalloc(&vel, dim*nmaxatom, backend);
   }
 }
 
 void CPairPOD::allocate_pairmemory()
-{    
+{
   if (podpairlist) {
-    TemplateMalloc(&y, dim*nmaxatom, backend);  
-    TemplateMalloc(&atomID, nmaxatom, backend);        
+    TemplateMalloc(&y, dim*nmaxatom, backend);
+    TemplateMalloc(&atomID, nmaxatom, backend);
     TemplateMalloc(&pairnum, nlocalmax, backend);
     TemplateMalloc(&pairnumsum, nlocalmax+1, backend);
-    TemplateMalloc(&pairlist, nmaxpairs, backend);    
-  }    
+    TemplateMalloc(&pairlist, nmaxpairs, backend);
+  }
 }
 
 void CPairPOD::allocate_memory()
@@ -900,11 +814,11 @@
 
 void CPairPOD::check_atommemory(int inum, int nall)
 {
-  if (nmaxatom < nall) {    
+  if (nmaxatom < nall) {
     nmaxatom = nall;
     this->free_atommemory();
     this->allocate_atommemory();
-  }  
+  }
   nlocalatom = inum;
   nghostatom = nall - inum;
   ntotalatom = nall;
@@ -915,19 +829,19 @@
 {
   double rcut = podptr->pod.rcut;
   int m=0, n=0, p=0;
-  if (podptr->pod.pbc[0] == 1) m = (int) ceil(rcut/a1[0]);  
-  if (podptr->pod.pbc[1] == 1) n = (int) ceil(rcut/a2[1]);  
-  if (podptr->pod.pbc[2] == 1) p = (int) ceil(rcut/a3[2]);     
+  if (podptr->pod.pbc[0] == 1) m = (int) ceil(rcut/a1[0]);
+  if (podptr->pod.pbc[1] == 1) n = (int) ceil(rcut/a2[1]);
+  if (podptr->pod.pbc[2] == 1) p = (int) ceil(rcut/a3[2]);
 
   // number of lattices
 
-  int nl = (2*m+1)*(2*n+1)*(2*p+1);        
+  int nl = (2*m+1)*(2*n+1)*(2*p+1);
   int nall = natom*nl;
-  
+
   nlocalatom = natom;
   nghostatom = nall - natom;
   ntotalatom = nall;
-      
+
   if (nlocalmax < natom) {
     nlocalmax = natom;
     printf("reallocate memory for pairnum and pairnumsum arrays\n");
@@ -936,36 +850,36 @@
     TemplateMalloc(&pairnum, nlocalmax, backend);
     TemplateMalloc(&pairnumsum, nlocalmax+1, backend);
   }
-  
+
   if (nmaxatom < nall) {
     nmaxatom = nall;
     printf("reallocate memory for y and atomID arrays\n");
-    TemplateFree(y, backend);        
-    TemplateFree(atomID, backend);            
-    TemplateMalloc(&y, dim*nmaxatom, backend);  
-    TemplateMalloc(&atomID, nmaxatom, backend);    
-    
+    TemplateFree(y, backend);
+    TemplateFree(atomID, backend);
+    TemplateMalloc(&y, dim*nmaxatom, backend);
+    TemplateMalloc(&atomID, nmaxatom, backend);
+
     // allocate memory for atom arrays
 
     this->free_atommemory();
     this->allocate_atommemory();
   }
-  
-  double rcutsq = rcut*rcut;      
-  this->latticecoords(y, atomID, x, a1, a2, a3, rcut, podptr->pod.pbc, natom);      
-   
-  natompairs = this->podneighborcount(y, rcutsq, natom, nall, dim);    
+
+  double rcutsq = rcut*rcut;
+  this->latticecoords(y, atomID, x, a1, a2, a3, rcut, podptr->pod.pbc, natom);
+
+  natompairs = this->podneighborcount(y, rcutsq, natom, nall, dim);
   if (nmaxpairs < natompairs) {
     nmaxpairs = natompairs;
     printf("reallocate memory for pairlist arrays\n");
     TemplateFree(pairlist, backend);
-    TemplateMalloc(&pairlist, nmaxpairs, backend); 
-  }
-  
+    TemplateMalloc(&pairlist, nmaxpairs, backend);
+  }
+
   // total number of neighbors
 
-   natompairs = this->podneighborlist(pairlist, pairnum, y, rcutsq, natom, nall, dim);  
-   podptr->podCumsum(pairnumsum, pairnum, natom+1);      
+   natompairs = this->podneighborlist(pairlist, pairnum, y, rcutsq, natom, nall, dim);
+   podptr->podCumsum(pairnumsum, pairnum, natom+1);
 }
 
 void CPairPOD::estimate_tempmemory()
@@ -975,212 +889,212 @@
   int nrbf3 = podptr->pod.nrbf3;
   int ns2 = podptr->pod.ns2;
   int ns3 = podptr->pod.ns3;
-  
+
   szd = dim*nijmax+ (1+dim)*nijmax*PODMAX(nrbf2+ns2,nrbf3+ns3) + (nabf3+1)*7;
   int szsnap = 0;
-  if (podptr->sna.twojmax>0) {    
-    szsnap += nijmax*dim; 
-    szsnap += PODMAX(2*podptr->sna.idxu_max*nijmax, 2*podptr->sna.idxz_max*podptr->sna.ndoubles*nablockmax); // (Ur, Ui) and (Zr, Zi)       
-    szsnap += 2*podptr->sna.idxu_max*dim*nijmax; // dUr, dUi      
-    szsnap += PODMAX(podptr->sna.idxb_max*podptr->sna.ntriples*dim*nijmax, 2*podptr->sna.idxu_max*podptr->sna.nelements*nablockmax); // dblist and (Utotr, Utoti)                  
-  }
- 
-  szd = PODMAX(szsnap, szd);   
-  szd = nablockmax*(podptr->pod.nd1234) + szd;   
+  if (podptr->sna.twojmax>0) {
+    szsnap += nijmax*dim;
+    szsnap += PODMAX(2*podptr->sna.idxu_max*nijmax, 2*podptr->sna.idxz_max*podptr->sna.ndoubles*nablockmax); // (Ur, Ui) and (Zr, Zi)
+    szsnap += 2*podptr->sna.idxu_max*dim*nijmax; // dUr, dUi
+    szsnap += PODMAX(podptr->sna.idxb_max*podptr->sna.ntriples*dim*nijmax, 2*podptr->sna.idxu_max*podptr->sna.nelements*nablockmax); // dblist and (Utotr, Utoti)
+  }
+
+  szd = PODMAX(szsnap, szd);
+  szd = nablockmax*(podptr->pod.nd1234) + szd;
 }
 
 void CPairPOD::check_tempmemory(int start, int end)
 {
   nablock = end - start;
   nij = 0;
-  for (int ii=0; ii<nablock; ii++) { 
-    int gi = start + ii;     
-    nij += pairnumsum[gi+1] - pairnumsum[gi];    
-  }  
-      
+  for (int ii=0; ii<nablock; ii++) {
+    int gi = start + ii;
+    nij += pairnumsum[gi+1] - pairnumsum[gi];
+  }
+
   if ( (nij > nijmax) || (nablock > nablockmax) ) {
     nijmax = PODMAX(nijmax, nij);
     nablockmax = PODMAX(nablockmax, nablock);
-    this->estimate_tempmemory();        
+    this->estimate_tempmemory();
     this->free_tempmemory();
     this->allocate_tempmemory();
-  }    
+  }
 }
 
 void CPairPOD::podNeighPairs(int *atomtypes, int start, int end)
 {
   this->check_tempmemory(start, end);
-  
-  nablock = end - start;  
+
+  nablock = end - start;
   int k = 0;
-  for (int ii=0; ii<nablock; ii++) {  // for each atom i in the simulation box   
+  for (int ii=0; ii<nablock; ii++) {  // for each atom i in the simulation box
     int gi = start + ii;     // atom i
-    int itype = atomtypes[gi];    
-    int s = pairnumsum[gi];   
+    int itype = atomtypes[gi];
+    int s = pairnumsum[gi];
     int m = pairnumsum[gi+1] - s;
     typeai[ii] = itype;
     numneighsum[ii+1] = m;
     for (int l=0; l<m ; l++) {   // loop over each atom around atom i
-      int gj = pairlist[s + l];  // atom j                                 
+      int gj = pairlist[s + l];  // atom j
       idxi[k]    = ii;
       ai[k]    = atomID[gi];
-      aj[k]    = atomID[gj];      
-      ti[k]    = itype;     
-      tj[k]    = atomtypes[aj[k]];        
-      rij[k*3+0]   = y[gj*3+0] -  y[gi*3+0];  // xj - xi      
-      rij[k*3+1]   = y[gj*3+1] -  y[gi*3+1];  // xj - xi      
-      rij[k*3+2]   = y[gj*3+2] -  y[gi*3+2];  // xj - xi      
+      aj[k]    = atomID[gj];
+      ti[k]    = itype;
+      tj[k]    = atomtypes[aj[k]];
+      rij[k*3+0]   = y[gj*3+0] -  y[gi*3+0];  // xj - xi
+      rij[k*3+1]   = y[gj*3+1] -  y[gi*3+1];  // xj - xi
+      rij[k*3+2]   = y[gj*3+2] -  y[gi*3+2];  // xj - xi
       k += 1;
     }
-  }  
-  
+  }
+
   numneighsum[0] = 0;
   for (int ii=0; ii<nablock; ii++)
-    numneighsum[ii+1] = numneighsum[ii+1] + numneighsum[ii];          
+    numneighsum[ii+1] = numneighsum[ii+1] + numneighsum[ii];
 }
 
 double CPairPOD::podenergy(double *x, double *a1, double *a2, double *a3, int *atomtypes, int inum)
-{       
+{
   // determine computation blocks
 
-  this->get_atomblocks(inum);   
-  
+  this->get_atomblocks(inum);
+
   // check and allocate memory for atom/pair arrays, and create full neighbor list
 
   this->check_pairmemory(x, a1, a2, a3, inum);
-              
+
   // initialize global descriptors to zero
 
-  int nd1234 = podptr->pod.nd1234;  
-  podptr->podArraySetValue(gd, 0.0, nd1234);          
-  
+  int nd1234 = podptr->pod.nd1234;
+  podptr->podArraySetValue(gd, 0.0, nd1234);
+
   for (int i = 0; i< numblocks; i++) {
-    
+
     // number of atoms in this computation block
 
     int nat = atomblocks[i+1] - atomblocks[i];
-    
+
     // get POD neighbor pairs for this computation block
 
-    podNeighPairs(atomtypes, atomblocks[i], atomblocks[i+1]);    
-  
+    podNeighPairs(atomtypes, atomblocks[i], atomblocks[i+1]);
+
     // compute global POD descriptors for this computation block
 
-    podptr->linear_descriptors_ij(gd, tmpmem, rij, &tmpmem[nat*nd1234], numneighsum, 
-        typeai, idxi, ti, tj, nat, nij);                
-    
-  }
-  
+    podptr->linear_descriptors_ij(gd, tmpmem, rij, &tmpmem[nat*nd1234], numneighsum,
+        typeai, idxi, ti, tj, nat, nij);
+
+  }
+
   // compute energy and effective coefficients
 
-  energy = podptr->calculate_energy(energycoeff, forcecoeff, gd, podcoeff);  
-    
-  return energy;  
+  energy = podptr->calculate_energy(energycoeff, forcecoeff, gd, podcoeff);
+
+  return energy;
 }
 
 double CPairPOD::podeatom(double *eatom, double *x, double *a1, double *a2, double *a3, int *atomtypes, int inum)
-{       
-  int nd1234 = podptr->pod.nd1234;  
-  
+{
+  int nd1234 = podptr->pod.nd1234;
+
   // compute energy and effective coefficients
 
-  energy = this->podenergy(x, a1, a2, a3, atomtypes, inum);  
-  
+  energy = this->podenergy(x, a1, a2, a3, atomtypes, inum);
+
   // initialize force to zero
 
-  podptr->podArraySetValue(eatom, 0.0, inum);  
-  
+  podptr->podArraySetValue(eatom, 0.0, inum);
+
   for (int i = 0; i< numblocks; i++) { // loop over each computation block
-    
+
     // # of atoms in this computation block
 
     int nat = atomblocks[i+1] - atomblocks[i];
-    
+
     // get POD neighbor pairs for this computation block
 
-    podNeighPairs(atomtypes, atomblocks[i], atomblocks[i+1]);    
-  
+    podNeighPairs(atomtypes, atomblocks[i], atomblocks[i+1]);
+
     // compute global POD descriptors for this computation block
 
-    podptr->linear_descriptors_ij(gd, tmpmem, rij, &tmpmem[nat*nd1234], numneighsum, 
-        typeai, idxi, ti, tj, nat, nij);     
-    
+    podptr->linear_descriptors_ij(gd, tmpmem, rij, &tmpmem[nat*nd1234], numneighsum,
+        typeai, idxi, ti, tj, nat, nij);
+
     // calculate eatom = ld * energycoeff
 
     char chn = 'N';
-    double one = 1.0, zero = 0.0;  
+    double one = 1.0, zero = 0.0;
     int inc1 = 1;
-    DGEMV(&chn, &nat, &nd1234, &one, tmpmem, &nat, energycoeff, &inc1, &zero, &eatom[atomblocks[i]], &inc1);        
-  }          
-  
-  return energy;  
+    DGEMV(&chn, &nat, &nd1234, &one, tmpmem, &nat, energycoeff, &inc1, &zero, &eatom[atomblocks[i]], &inc1);
+  }
+
+  return energy;
 }
 
 void CPairPOD::podforce(double *f, double *x, double *a1, double *a2, double *a3, int *atomtypes, int inum)
-{  
+{
   // initialize force to zero
 
-  podptr->podArraySetValue(f, 0.0, dim*inum);  
-  
+  podptr->podArraySetValue(f, 0.0, dim*inum);
+
   for (int i = 0; i< numblocks; i++) { // loop over each computation block
-    
+
     // # of atoms in this computation block
 
     int nat = atomblocks[i+1] - atomblocks[i];
-    
+
     // get POD neighbor pairs for this computation block
 
-    podNeighPairs(atomtypes, atomblocks[i], atomblocks[i+1]);    
-  
+    podNeighPairs(atomtypes, atomblocks[i], atomblocks[i+1]);
+
     // compute atomic force for this computation block
 
-    podptr->calculate_force(f, forcecoeff, rij, tmpmem, numneighsum, 
-        typeai, idxi, ai, aj, ti, tj, nat, nij);    
+    podptr->calculate_force(f, forcecoeff, rij, tmpmem, numneighsum,
+        typeai, idxi, ai, aj, ti, tj, nat, nij);
   }
 }
 
 double CPairPOD::podenergyforce(double *f, double *x, double *a1, double *a2, double *a3, int *atomtypes, int inum)
-{  
+{
   // compute energy and effective coefficients
 
-  energy = this->podenergy(x, a1, a2, a3, atomtypes, inum);  
-  
+  energy = this->podenergy(x, a1, a2, a3, atomtypes, inum);
+
   // initialize force to zero
 
-  podptr->podArraySetValue(f, 0.0, dim*inum);  
-  
+  podptr->podArraySetValue(f, 0.0, dim*inum);
+
   for (int i = 0; i< numblocks; i++) { // loop over each computation block
-    
+
     // # of atoms in this computation block
 
     int nat = atomblocks[i+1] - atomblocks[i];
-    
+
     // get POD neighbor pairs for this computation block
 
-    podNeighPairs(atomtypes, atomblocks[i], atomblocks[i+1]);    
-  
+    podNeighPairs(atomtypes, atomblocks[i], atomblocks[i+1]);
+
     // compute atomic force for this computation block
 
-    podptr->calculate_force(f, forcecoeff, rij, tmpmem, numneighsum, 
-        typeai, idxi, ai, aj, ti, tj, nat, nij);    
-  }
-  
+    podptr->calculate_force(f, forcecoeff, rij, tmpmem, numneighsum,
+        typeai, idxi, ai, aj, ti, tj, nat, nij);
+  }
+
   return energy;
 }
 
 void CPairPOD::lammpsNeighPairs(double **x, int **firstneigh, int *atomtypes, int *numneigh, int gi)
-{    
+{
     double rcutsq = podptr->pod.rcut*podptr->pod.rcut;
-    
+
     nij = 0;
     int itype = atomtypes[gi];
-    int m = numneigh[gi];        
+    int m = numneigh[gi];
     typeai[0] = itype;
     for (int l=0; l<m ; l++) {   // loop over each atom around atom i
-        int gj = firstneigh[gi][l];  // atom j     
-        double delx   = x[gj][0] -  x[gi][0];  // xj - xi            
-        double dely   = x[gj][1] -  x[gi][1];  // xj - xi            
-        double delz   = x[gj][2] -  x[gi][2];  // xj - xi            
+        int gj = firstneigh[gi][l];  // atom j
+        double delx   = x[gj][0] -  x[gi][0];  // xj - xi
+        double dely   = x[gj][1] -  x[gi][1];  // xj - xi
+        double delz   = x[gj][2] -  x[gi][2];  // xj - xi
         double rsq = delx*delx + dely*dely + delz*delz;
         if (rsq < rcutsq && rsq > 1e-20) {
             rij[nij*3 + 0] = delx;
@@ -1188,13 +1102,13 @@
             rij[nij*3 + 2] = delz;
             idxi[nij]      = 0;
             ai[nij]        = gi;
-            aj[nij]        = gj;          
-            ti[nij]        = itype;       
-            tj[nij]        = atomtypes[gj];       
-            nij++;            
-        }                                 
-    }        
-    
+            aj[nij]        = gj;
+            ti[nij]        = itype;
+            tj[nij]        = atomtypes[gj];
+            nij++;
+        }
+    }
+
     numneighsum[0] = 0;
     numneighsum[1] = nij;
 }
@@ -1202,50 +1116,50 @@
 void CPairPOD::check_tempmemory(double **x, int **firstneigh, int *numneigh, int *ilist, int start, int end)
 {
   double rcutsq = podptr->pod.rcut*podptr->pod.rcut;
-  nablock = end - start;   
+  nablock = end - start;
   nij = 0;
-  for (int ii=0; ii<nablock; ii++) {  // for each atom i in the simulation box       
+  for (int ii=0; ii<nablock; ii++) {  // for each atom i in the simulation box
     int gi = ilist[start+ii];     // atom i
-    int m = numneigh[gi];    
+    int m = numneigh[gi];
     for (int l=0; l<m ; l++) {   // loop over each atom around atom i
-      int gj = firstneigh[gi][l];  // atom j   
-      double delx   = x[gj][0] -  x[gi][0];  // xj - xi      
-      double dely   = x[gj][1] -  x[gi][1];  // xj - xi      
-      double delz   = x[gj][2] -  x[gi][2];  // xj - xi      
+      int gj = firstneigh[gi][l];  // atom j
+      double delx   = x[gj][0] -  x[gi][0];  // xj - xi
+      double dely   = x[gj][1] -  x[gi][1];  // xj - xi
+      double delz   = x[gj][2] -  x[gi][2];  // xj - xi
       double rsq = delx*delx + dely*dely + delz*delz;
-      if (rsq < rcutsq && rsq > 1e-20) nij++;                  
-    }
-  }  
-  
+      if (rsq < rcutsq && rsq > 1e-20) nij++;
+    }
+  }
+
   if ( (nij > nijmax) || (nablock > nablockmax) ) {
     nijmax = PODMAX(nijmax, nij);
     nablockmax = PODMAX(nablockmax, nablock);
     this->estimate_tempmemory();
     this->free_tempmemory();
     this->allocate_tempmemory();
-  }      
-}
-
-void CPairPOD::lammpsNeighPairs(double **x, int **firstneigh, int *atomtypes, int *numneigh, 
+  }
+}
+
+void CPairPOD::lammpsNeighPairs(double **x, int **firstneigh, int *atomtypes, int *numneigh,
     int *ilist, int start, int end)
 {
   this->check_tempmemory(x, firstneigh, numneigh, ilist, start, end);
-  
-  nablock = end - start;  
+
+  nablock = end - start;
   double rcutsq = podptr->pod.rcut*podptr->pod.rcut;
-  
+
   nij = 0;
-  for (int ii=0; ii<nablock; ii++) {  // for each atom i in the simulation box       
+  for (int ii=0; ii<nablock; ii++) {  // for each atom i in the simulation box
     int gi = ilist[start+ii];     // atom i
     int itype = atomtypes[gi];
-    int m = numneigh[gi];    
+    int m = numneigh[gi];
     numneighsum[ii+1] = 0;
     typeai[ii] = itype;
     for (int l=0; l<m ; l++) {   // loop over each atom around atom i
-      int gj = firstneigh[gi][l];  // atom j   
-      double delx   = x[gj][0] -  x[gi][0];  // xj - xi      
-      double dely   = x[gj][1] -  x[gi][1];  // xj - xi      
-      double delz   = x[gj][2] -  x[gi][2];  // xj - xi      
+      int gj = firstneigh[gi][l];  // atom j
+      double delx   = x[gj][0] -  x[gi][0];  // xj - xi
+      double dely   = x[gj][1] -  x[gi][1];  // xj - xi
+      double delz   = x[gj][2] -  x[gi][2];  // xj - xi
       double rsq = delx*delx + dely*dely + delz*delz;
       if (rsq < rcutsq && rsq > 1e-20) {
         rij[nij*3 + 0] = delx;
@@ -1253,392 +1167,392 @@
         rij[nij*3 + 2] = delz;
         idxi[nij]    = ii;
         ai[nij]    = gi;
-        aj[nij]    = gj;      
-        ti[nij]    = itype;     
-        tj[nij]    = atomtypes[gj];     
+        aj[nij]    = gj;
+        ti[nij]    = itype;
+        tj[nij]    = atomtypes[gj];
         nij++;
         numneighsum[ii+1] += 1;
-      }                 
-    }
-  }  
-  
+      }
+    }
+  }
+
   numneighsum[0] = 0;
   for (int ii=0; ii<nablock; ii++)
-    numneighsum[ii+1] = numneighsum[ii+1] + numneighsum[ii];        
-}
-
-double CPairPOD::lammpsenergy(double **x, int **firstneigh, int *atomtypes, int *numneigh, 
+    numneighsum[ii+1] = numneighsum[ii+1] + numneighsum[ii];
+}
+
+double CPairPOD::lammpsenergy(double **x, int **firstneigh, int *atomtypes, int *numneigh,
     int *ilist, int inum, int nall)
-{           
+{
   // determine computation blocks
 
   this->get_atomblocks(inum);
-  
-  // check atom memory 
+
+  // check atom memory
 
   this->check_atommemory(inum, nall);
-  
-  int nd1234 = podptr->pod.nd1234;  
-  podptr->podArraySetValue(gd, 0.0, nd1234);        
-  
+
+  int nd1234 = podptr->pod.nd1234;
+  podptr->podArraySetValue(gd, 0.0, nd1234);
+
   for (int i = 0; i< numblocks; i++) { // loop over each computation block
-    
+
     // # of atoms in this computation block
 
     int nat = atomblocks[i+1] - atomblocks[i];
-    
+
     // get LAMMPS neighbor pairs for this computation block
 
     lammpsNeighPairs(x, firstneigh, atomtypes, numneigh, ilist, atomblocks[i], atomblocks[i+1]);
-  
+
     // compute global POD descriptors for this computation block
 
-    podptr->linear_descriptors_ij(gd, tmpmem, rij, &tmpmem[nat*nd1234], numneighsum, 
-        typeai, idxi, ti, tj, nat, nij);        
-  }
-  
+    podptr->linear_descriptors_ij(gd, tmpmem, rij, &tmpmem[nat*nd1234], numneighsum,
+        typeai, idxi, ti, tj, nat, nij);
+  }
+
   // compute energy and effective coefficients
 
-  energy = podptr->calculate_energy(energycoeff, forcecoeff, gd, podcoeff);  
-  
-  return energy;  
-}
-
-double CPairPOD::lammpseatom(double *eatom, double **x, int **firstneigh, int *atomtypes, int *numneigh, 
+  energy = podptr->calculate_energy(energycoeff, forcecoeff, gd, podcoeff);
+
+  return energy;
+}
+
+double CPairPOD::lammpseatom(double *eatom, double **x, int **firstneigh, int *atomtypes, int *numneigh,
     int *ilist, int inum, int nall)
-{                 
+{
   // compute energy and effective coefficients
 
   energy = this->lammpsenergy(x, firstneigh, atomtypes, numneigh, ilist, inum, nall);
-    
-  int nd1234 = podptr->pod.nd1234;  
-  podptr->podArraySetValue(gd, 0.0, nd1234);        
-    
+
+  int nd1234 = podptr->pod.nd1234;
+  podptr->podArraySetValue(gd, 0.0, nd1234);
+
   for (int i = 0; i< numblocks; i++) { // loop over each computation block
-        
+
     // # of atoms in this computation block
 
     int nat = atomblocks[i+1] - atomblocks[i];
-    
+
     double *localdesc = tmpmem;
     double *ea = &tmpmem[nat*nd1234];
-  
+
     // get LAMMPS neighbor pairs for this computation block
 
     lammpsNeighPairs(x, firstneigh, atomtypes, numneigh, ilist, atomblocks[i], atomblocks[i+1]);
-  
+
     // compute global POD descriptors for this computation block
 
-    podptr->linear_descriptors_ij(gd, localdesc, rij, ea, numneighsum, 
-        typeai, idxi, ti, tj, nat, nij);                
-    
+    podptr->linear_descriptors_ij(gd, localdesc, rij, ea, numneighsum,
+        typeai, idxi, ti, tj, nat, nij);
+
     // calculate eatom = localdesc * energycoeff
 
     char chn = 'N';
-    double one = 1.0, zero = 0.0;  
+    double one = 1.0, zero = 0.0;
     int inc1 = 1;
-    DGEMV(&chn, &nat, &nd1234, &one, localdesc, &nat, energycoeff, &inc1, &zero, ea, &inc1);                
-    
+    DGEMV(&chn, &nat, &nd1234, &one, localdesc, &nat, energycoeff, &inc1, &zero, ea, &inc1);
+
     for (int j = 0; j<nat; j++)
       eatom[ilist[atomblocks[i] + j]] = ea[j];
-    
-  }      
-  
-  return energy;  
-}
-
-void CPairPOD::lammpsforce(double **f, double **x, int **firstneigh, int *atomtypes, 
+
+  }
+
+  return energy;
+}
+
+void CPairPOD::lammpsforce(double **f, double **x, int **firstneigh, int *atomtypes,
     int *numneigh, int *ilist, int inum, int nall)
-{    
-  podptr->podArraySetValue(forces, 0.0, dim*nall);  
+{
+  podptr->podArraySetValue(forces, 0.0, dim*nall);
   for (int i = 0; i< numblocks; i++) { // loop over each computation block
-    
+
     // # of atoms in this computation block
 
     int nat = atomblocks[i+1] - atomblocks[i];
-    
+
     // get LAMMPS neighbor pairs for this computation block
 
     lammpsNeighPairs(x, firstneigh, atomtypes, numneigh, ilist, atomblocks[i], atomblocks[i+1]);
-  
+
     // compute atomic force for this computation block
 
-    podptr->calculate_force(forces, forcecoeff, rij, tmpmem, numneighsum, 
-        typeai, idxi, ai, aj, ti, tj, nat, nij);    
-  }    
-  
-  // copy force to lammps force array 
+    podptr->calculate_force(forces, forcecoeff, rij, tmpmem, numneighsum,
+        typeai, idxi, ai, aj, ti, tj, nat, nij);
+  }
+
+  // copy force to lammps force array
 
   for (int i = 0; i<nall; i++) {
     f[i][0] = forces[0+3*i];
     f[i][1] = forces[1+3*i];
     f[i][2] = forces[2+3*i];
-  }  
-}
-
-double CPairPOD::lammpsenergyforce(double **f, double **x, int **firstneigh, int *atomtypes, 
+  }
+}
+
+double CPairPOD::lammpsenergyforce(double **f, double **x, int **firstneigh, int *atomtypes,
     int *numneigh, int *ilist, int inum, int nall)
-{  
- 
+{
+
   // compute energy and effective coefficients
 
   energy = this->lammpsenergy(x, firstneigh, atomtypes, numneigh, ilist, inum, nall);
-  
-  podptr->podArraySetValue(forces, 0.0, dim*nall);  
+
+  podptr->podArraySetValue(forces, 0.0, dim*nall);
   for (int i = 0; i< numblocks; i++) { // loop over each computation block
-    
+
     // # of atoms in this computation block
 
     int nat = atomblocks[i+1] - atomblocks[i];
-    
+
     // get LAMMPS neighbor pairs for this computation block
 
     lammpsNeighPairs(x, firstneigh, atomtypes, numneigh, ilist, atomblocks[i], atomblocks[i+1]);
-  
+
     // compute atomic force for this computation block
 
-    podptr->calculate_force(forces, forcecoeff, rij, tmpmem, numneighsum, 
-        typeai, idxi, ai, aj, ti, tj, nat, nij);    
-  }    
-  
-  // copy force to lammps force array 
+    podptr->calculate_force(forces, forcecoeff, rij, tmpmem, numneighsum,
+        typeai, idxi, ai, aj, ti, tj, nat, nij);
+  }
+
+  // copy force to lammps force array
 
   for (int i = 0; i<nall; i++) {
     f[i][0] = forces[0+3*i];
     f[i][1] = forces[1+3*i];
     f[i][2] = forces[2+3*i];
-  }  
-  
-  return energy;  
+  }
+
+  return energy;
 }
 
 void CPairPOD::error_analsysis()
-{          
+{
   double f[dim*data.num_atom_max];
-  
-  double Rmat[dim*dim]; // Rotation matrix 
+
+  double Rmat[dim*dim]; // Rotation matrix
   double alpha = 38.0*M_PI/180.0;
   double beta = 62.0*M_PI/180.0;
   double gamma = 123.0*M_PI/180.0;
   if (randomrotation==1) {
     podptr->rotation_matrix(Rmat, alpha, beta, gamma);
-    podptr->print_matrix("Rotation matrix", dim, dim, Rmat, dim);      
-  }
-  
+    podptr->print_matrix("Rotation matrix", dim, dim, Rmat, dim);
+  }
+
   double tricliniclattice[dim*dim]; // triclinic lattice vectors
   double *a = &tricliniclattice[0];
   double *b = &tricliniclattice[dim];
   double *c = &tricliniclattice[2*dim];
   double invmat[dim*dim];
   double Qmat[dim*dim];
-  
-  int nfiles = data.data_files.size();    // number of files    
-  int num_configs = data.num_atom.size(); // number of configurations in all files  
-  
-  int m = 8; 
-  double outarray[m*num_configs];      
-  double errors[4*(nfiles+1)];    
+
+  int nfiles = data.data_files.size();    // number of files
+  int num_configs = data.num_atom.size(); // number of configurations in all files
+
+  int m = 8;
+  double outarray[m*num_configs];
+  double errors[4*(nfiles+1)];
   for (int i=0; i<4*(nfiles+1); i++)
     errors[i] = 0.0;
-          
+
   std::cout<<"**************** Begin of Error Calculation ****************"<<std::endl;
-  
-  int ci = 0; // configuration counter  
-  int nc = 0, nf = 0;  
+
+  int ci = 0; // configuration counter
+  int nc = 0, nf = 0;
   for (int file = 0; file < nfiles; file++) { // loop over each file in the training data set
     double emae=0.0, essr=0.0, fmae=0.0, fssr=0.0;
     int nforceall = 0;
-        
+
     int nconfigs = data.num_config[file];
     nc += nconfigs;
     for (int ii=0; ii < nconfigs; ii++) { // loop over each configuration in a file
       if ((ci % 100)==0) std::cout<<"Configuration: # "<<ci+1<<std::endl;
-      
+
       int natom = data.num_atom[ci];
-      int nforce = dim*natom;      
-      int natom_cumsum2 = data.num_atom_cumsum[ci];  
+      int nforce = dim*natom;
+      int natom_cumsum2 = data.num_atom_cumsum[ci];
       int *atomtypes = &data.atomtype[natom_cumsum2];
       double *x = &data.position[dim*natom_cumsum2];
       double *lattice = &data.lattice[9*ci];
       double *a1 = &lattice[0];
       double *a2 = &lattice[3];
       double *a3 = &lattice[6];
-                   
-      if (randomrotation==1) {        
-        podptr->matrix33_multiplication(x, Rmat, x, natom);           
-        podptr->matrix33_multiplication(a1, Rmat, a1, 1);   
-        podptr->matrix33_multiplication(a2, Rmat, a2, 1);   
-        podptr->matrix33_multiplication(a3, Rmat, a3, 1);                               
+
+      if (randomrotation==1) {
+        podptr->matrix33_multiplication(x, Rmat, x, natom);
+        podptr->matrix33_multiplication(a1, Rmat, a1, 1);
+        podptr->matrix33_multiplication(a2, Rmat, a2, 1);
+        podptr->matrix33_multiplication(a3, Rmat, a3, 1);
       }
-      
+
       // convert the atom structure to triclinic system
 
-      podptr->triclinic_lattice_conversion(a, b, c, a1, a2, a3);      
-      podptr->matrix33_inverse(invmat, a1, a2, a3);        
-      podptr->matrix33_multiplication(Qmat, tricliniclattice, invmat, dim);         
-      podptr->matrix33_multiplication(x, Qmat, x, natom);   
-            
+      podptr->triclinic_lattice_conversion(a, b, c, a1, a2, a3);
+      podptr->matrix33_inverse(invmat, a1, a2, a3);
+      podptr->matrix33_multiplication(Qmat, tricliniclattice, invmat, dim);
+      podptr->matrix33_multiplication(x, Qmat, x, natom);
+
       // triclinic system is required
 
       energy = this->podenergyforce(f, x, a, b, c, atomtypes, natom);
-      
-      double DFTenergy = data.energy[ci];   
-      int natom_cumsum = data.num_atom_cumsum[ci];  
-      double *DFTforce = &data.force[dim*natom_cumsum];   
-      
-      if (randomrotation==1) 
-        podptr->matrix33_multiplication(DFTforce, Rmat, DFTforce, natom);      
-      
+
+      double DFTenergy = data.energy[ci];
+      int natom_cumsum = data.num_atom_cumsum[ci];
+      double *DFTforce = &data.force[dim*natom_cumsum];
+
+      if (randomrotation==1)
+        podptr->matrix33_multiplication(DFTforce, Rmat, DFTforce, natom);
+
       // convert the atom structure to triclinic system
 
-      podptr->matrix33_multiplication(DFTforce, Qmat, DFTforce, natom);         
-      
+      podptr->matrix33_multiplication(DFTforce, Qmat, DFTforce, natom);
+
       outarray[0 + m*ci] = ci+1;
       outarray[1 + m*ci] = natom;
       outarray[2 + m*ci] = energy;
-      outarray[3 + m*ci] = DFTenergy;    
-      outarray[4 + m*ci] = fabs(DFTenergy-energy)/natom;    
+      outarray[3 + m*ci] = DFTenergy;
+      outarray[4 + m*ci] = fabs(DFTenergy-energy)/natom;
       outarray[5 + m*ci] = podptr->podArrayNorm(f, nforce);
       outarray[6 + m*ci] = podptr->podArrayNorm(DFTforce, nforce);
-          
+
       double diff, sum = 0.0, ssr = 0.0;
       for (int j=0; j<dim*natom; j++) {
-        diff = DFTforce[j] - f[j]; 
+        diff = DFTforce[j] - f[j];
         sum += fabs(diff);
         ssr += diff*diff;
       }
       outarray[7 + m*ci] = sum/nforce;
-                        
+
       emae += outarray[4 + m*ci];
-      essr += outarray[4 + m*ci]*outarray[4 + m*ci];          
+      essr += outarray[4 + m*ci]*outarray[4 + m*ci];
       fmae += sum;
-      fssr += ssr;      
-      nforceall += nforce;            
-      ci += 1;       
+      fssr += ssr;
+      nforceall += nforce;
+      ci += 1;
     }
     int q = file + 1;
-    errors[0 + 4*q] = emae/nconfigs; 
+    errors[0 + 4*q] = emae/nconfigs;
     errors[1 + 4*q] = sqrt(essr/nconfigs);
-    errors[2 + 4*q] = fmae/nforceall; 
-    errors[3 + 4*q] = sqrt(fssr/nforceall); 
-        
+    errors[2 + 4*q] = fmae/nforceall;
+    errors[3 + 4*q] = sqrt(fssr/nforceall);
+
     nf += nforceall;
-    errors[0] += emae; 
-    errors[1] += essr; 
-    errors[2] += fmae; 
-    errors[3] += fssr;     
-  }   
+    errors[0] += emae;
+    errors[1] += essr;
+    errors[2] += fmae;
+    errors[3] += fssr;
+  }
   errors[0] = errors[0]/nc;
   errors[1] = sqrt(errors[1]/nc);
   errors[2] = errors[2]/nf;
   errors[3] = sqrt(errors[3]/nf);
-  
+
   std::cout<<"**************** End of Error Calculation ****************"<<std::endl<<std::endl;
-  
-  this->print_analysis(outarray, errors);  
+
+  this->print_analysis(outarray, errors);
 }
 
 void CPairPOD::print_analysis(double *outarray, double *errors)
-{        
+{
   string s = "All files";
-  int nfiles = data.data_files.size();  // number of files  
-  int lm = s.size();  
-  for (int i = 0; i < nfiles; i++) 
-    lm = PODMAX(lm, (int) data.filenames[i].size());        
+  int nfiles = data.data_files.size();  // number of files
+  int lm = s.size();
+  for (int i = 0; i < nfiles; i++)
+    lm = PODMAX(lm, (int) data.filenames[i].size());
   lm = lm + 2;
-  
-  std::string filename = "errors.txt";   
+
+  std::string filename = "errors.txt";
   std::ofstream myfile (filename);
   if (!myfile.is_open()) std::cout << "Unable to open file";
-  
+
   filename = "analysis.txt";
   std::ofstream mfile (filename);
   if (!mfile.is_open()) std::cout << "Unable to open file";
-    
+
   std::string sa = "**************** Begin of Error Analysis for the Data Set ****************";
-  std::string mystr = sa;  
-  std::cout<<mystr<<std::endl;      
+  std::string mystr = sa;
+  std::cout<<mystr<<std::endl;
   myfile <<mystr+"\n";
-  
+
   sa = "----------------------------------------------------------------------------------------\n";
   std::string sb = "  File    | # configs | # atoms  | MAE energy | RMSE energy | MAE force | RMSE force |\n";
   std::cout<<sa; myfile <<sa;
   std::cout<<sb; myfile <<sb;
-  std::cout<<sa; myfile <<sa;   
-  
-  int ci=0, m=8, nc=0, nf=0;  
-  for (int file = 0; file < nfiles; file++) {    
+  std::cout<<sa; myfile <<sa;
+
+  int ci=0, m=8, nc=0, nf=0;
+  for (int file = 0; file < nfiles; file++) {
     mfile<<"# " + data.filenames[file] + "\n";
     sb = "|  config  |  # atoms  |  energy  | DFT energy | energy error |  force  | DFT force | force error |\n";
     mfile <<sb;
-    
+
     int nforceall = 0;
     int nconfigs = data.num_config[file];
     nc += nconfigs;
     for (int ii=0; ii < nconfigs; ii++) { // loop over each configuration in a file
-      
-      mfile <<"   "; 
+
+      mfile <<"   ";
       for(int count = 0; count < m; count ++)
-        mfile << outarray[count + m*ci] << "    ";  
+        mfile << outarray[count + m*ci] << "    ";
       mfile<<std::endl;
-      
-      nforceall += 3*data.num_atom[ci];      
+
+      nforceall += 3*data.num_atom[ci];
       ci += 1;
     }
     nf += nforceall;
-    
+
     int q = file+1;
     string s = data.filenames[file];
-    s = s + std::string(lm-s.size(), ' ');     
+    s = s + std::string(lm-s.size(), ' ');
     string s1 = std::to_string(nconfigs);
-    s1 = s1 + std::string(PODMAX(6- (int) s1.size(),1), ' ');  
+    s1 = s1 + std::string(PODMAX(6- (int) s1.size(),1), ' ');
     s = s + "   " + s1;
     s1 = std::to_string(nforceall/3);
-    s1 = s1 + std::string(PODMAX(7 - (int) s1.size(),1), ' ');  
+    s1 = s1 + std::string(PODMAX(7 - (int) s1.size(),1), ' ');
     s = s + "   " + s1;
     s1 = std::to_string(errors[0 + 4*q]);
-    s1 = s1 + std::string(PODMAX(10 - (int) s1.size(),1), ' ');  
+    s1 = s1 + std::string(PODMAX(10 - (int) s1.size(),1), ' ');
     s = s + "   " + s1;
     s1 = std::to_string(errors[1 + 4*q]);
-    s1 = s1 + std::string(PODMAX(10 - (int)  s1.size(),1), ' ');  
+    s1 = s1 + std::string(PODMAX(10 - (int)  s1.size(),1), ' ');
     s = s + "   " + s1;
     s1 = std::to_string(errors[2 + 4*q]);
-    s1 = s1 + std::string(PODMAX(10 - (int) s1.size(),1), ' ');  
+    s1 = s1 + std::string(PODMAX(10 - (int) s1.size(),1), ' ');
     s = s + "   " + s1;
     s1 = std::to_string(errors[3 + 4*q]);
-    s1 = s1 + std::string(PODMAX(10 - (int) s1.size(),1), ' ');  
-    s = s + "   " + s1 + "\n";    
-    std::cout<<s; 
-    myfile <<s;    
+    s1 = s1 + std::string(PODMAX(10 - (int) s1.size(),1), ' ');
+    s = s + "   " + s1 + "\n";
+    std::cout<<s;
+    myfile <<s;
   }
   std::cout<<sa; myfile <<sa;
-    
-  s = s + std::string(PODMAX(lm - (int) s.size(),1), ' ');     
+
+  s = s + std::string(PODMAX(lm - (int) s.size(),1), ' ');
   string s1 = std::to_string(nc);
-  s1 = s1 + std::string(PODMAX(6- (int) s1.size(),1), ' ');  
+  s1 = s1 + std::string(PODMAX(6- (int) s1.size(),1), ' ');
   s = s + "   " + s1;
   s1 = std::to_string(nf/3);
-  s1 = s1 + std::string(PODMAX(7 - (int) s1.size(),1), ' ');  
+  s1 = s1 + std::string(PODMAX(7 - (int) s1.size(),1), ' ');
   s = s + "   " + s1;
   s1 = std::to_string(errors[0]);
-  s1 = s1 + std::string(PODMAX(10 - (int) s1.size(),1), ' ');  
+  s1 = s1 + std::string(PODMAX(10 - (int) s1.size(),1), ' ');
   s = s + "   " + s1;
   s1 = std::to_string(errors[1]);
-  s1 = s1 + std::string(PODMAX(10 - (int) s1.size(),1), ' ');  
+  s1 = s1 + std::string(PODMAX(10 - (int) s1.size(),1), ' ');
   s = s + "   " + s1;
   s1 = std::to_string(errors[2]);
-  s1 = s1 + std::string(PODMAX(10 - (int) s1.size(),1), ' ');  
+  s1 = s1 + std::string(PODMAX(10 - (int) s1.size(),1), ' ');
   s = s + "   " + s1;
   s1 = std::to_string(errors[3]);
-  s1 = s1 + std::string(PODMAX(10 - (int) s1.size(),1), ' ');  
-  s = s + "   " + s1 + "\n";    
+  s1 = s1 + std::string(PODMAX(10 - (int) s1.size(),1), ' ');
+  s = s + "   " + s1 + "\n";
   std::cout<<s; myfile <<s;
   std::cout<<sa; myfile <<sa;
-  
-  sa = "**************** End of Error Analysis for the Data Set ****************";    
+
+  sa = "**************** End of Error Analysis for the Data Set ****************";
   mystr = sa;
-  std::cout<<mystr<<std::endl;      
-  myfile <<mystr+"\n";  
+  std::cout<<mystr<<std::endl;
+  myfile <<mystr+"\n";
   myfile.close();
-  mfile.close();  
-}
+  mfile.close();
+}