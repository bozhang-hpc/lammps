/* ----------------------------------------------------------------------
   LAMMPS - Large-scale Atomic/Molecular Massively Parallel Simulator
   https://lammps.sandia.gov/, Sandia National Laboratories
   Steve Plimpton, sjplimp@sandia.gov

   Copyright (2003) Sandia Corporation.  Under the terms of Contract
   DE-AC04-94AL85000 with Sandia Corporation, the U.S. Government retains
   certain rights in this software.  This software is distributed under
   the GNU General Public License.

   See the README file in the top-level LAMMPS directory.
------------------------------------------------------------------------- */

#include "compute_reduce_region.h"

#include "arg_info.h"
#include "atom.h"
#include "domain.h"
#include "error.h"
#include "fix.h"
#include "group.h"
#include "input.h"
#include "memory.h"
#include "modify.h"
#include "region.h"
#include "update.h"
#include "variable.h"

using namespace LAMMPS_NS;

<<<<<<< HEAD
#define INVOKED_VECTOR 2
#define INVOKED_ARRAY 4
#define INVOKED_PERATOM 8
#define INVOKED_LOCAL 16
=======
enum{SUM,SUMSQ,MINN,MAXX,AVE,AVESQ};             // also in ComputeReduce
enum{UNKNOWN=-1,X,V,F,COMPUTE,FIX,VARIABLE};
enum{PERATOM,LOCAL};

>>>>>>> f2479e7d

#define BIG 1.0e20

/* ---------------------------------------------------------------------- */

ComputeReduceRegion::ComputeReduceRegion(LAMMPS *lmp, int narg, char **arg) :
  ComputeReduce(lmp, narg, arg) {}

/* ----------------------------------------------------------------------
   calculate reduced value for one input M and return it
   if flag = -1:
     sum/min/max/ave all values in vector
     for per-atom quantities, limit to atoms in group and region
     if mode = MIN or MAX, also set index to which vector value wins
   if flag >= 0: simply return vector[flag]
------------------------------------------------------------------------- */

double ComputeReduceRegion::compute_one(int m, int flag)
{
  int i;

  Region *region = domain->regions[iregion];
  region->prematch();

  // invoke the appropriate attribute,compute,fix,variable
  // compute scalar quantity by summing over atom scalars
  // only include atoms in group

  index = -1;
  double **x = atom->x;
  int *mask = atom->mask;
  int nlocal = atom->nlocal;

  int n = value2index[m];

  // initialization in case it has not yet been run,
  // e.g. when invoked
  if (n == ArgInfo::UNKNOWN) {
    init();
    n = value2index[m];
  }

  int j = argindex[m];

  double one = 0.0;
  if (mode == MINN) one = BIG;
  if (mode == MAXX) one = -BIG;

  if (which[m] == ArgInfo::X) {
    if (flag < 0) {
      for (i = 0; i < nlocal; i++)
        if (mask[i] & groupbit && region->match(x[i][0],x[i][1],x[i][2]))
          combine(one,x[i][j],i);
    } else one = x[flag][j];
  } else if (which[m] == ArgInfo::V) {
    double **v = atom->v;
    if (flag < 0) {
      for (i = 0; i < nlocal; i++)
        if (mask[i] & groupbit && region->match(x[i][0],x[i][1],x[i][2]))
          combine(one,v[i][j],i);
    } else one = v[flag][j];
  } else if (which[m] == ArgInfo::F) {
    double **f = atom->f;
    if (flag < 0) {
      for (i = 0; i < nlocal; i++)
        if (mask[i] & groupbit && region->match(x[i][0],x[i][1],x[i][2]))
          combine(one,f[i][j],i);
    } else one = f[flag][j];

  // invoke compute if not previously invoked

  } else if (which[m] == ArgInfo::COMPUTE) {
    Compute *compute = modify->compute[n];

    if (flavor[m] == PERATOM) {
      if (!(compute->invoked_flag & Compute::INVOKED_PERATOM)) {
        compute->compute_peratom();
        compute->invoked_flag |= Compute::INVOKED_PERATOM;
      }

      if (j == 0) {
        double *compute_vector = compute->vector_atom;
        int n = nlocal;
        if (flag < 0) {
          for (i = 0; i < n; i++)
            if (mask[i] & groupbit && region->match(x[i][0],x[i][1],x[i][2]))
              combine(one,compute_vector[i],i);
        } else one = compute_vector[flag];
      } else {
        double **compute_array = compute->array_atom;
        int n = nlocal;
        int jm1 = j - 1;
        if (flag < 0) {
          for (i = 0; i < n; i++)
            if (mask[i] & groupbit && region->match(x[i][0],x[i][1],x[i][2]))
              combine(one,compute_array[i][jm1],i);
        } else one = compute_array[flag][jm1];
      }

    } else if (flavor[m] == LOCAL) {
      if (!(compute->invoked_flag & Compute::INVOKED_LOCAL)) {
        compute->compute_local();
        compute->invoked_flag |= Compute::INVOKED_LOCAL;
      }

      if (j == 0) {
        double *compute_vector = compute->vector_local;
        int n = compute->size_local_rows;
        if (flag < 0)
          for (i = 0; i < n; i++)
            combine(one,compute_vector[i],i);
        else one = compute_vector[flag];
      } else {
        double **compute_array = compute->array_local;
        int n = compute->size_local_rows;
        int jm1 = j - 1;
        if (flag < 0)
          for (i = 0; i < n; i++)
            combine(one,compute_array[i][jm1],i);
        else one = compute_array[flag][jm1];
      }
    }

  // check if fix frequency is a match

  } else if (which[m] == ArgInfo::FIX) {
    if (update->ntimestep % modify->fix[n]->peratom_freq)
      error->all(FLERR,"Fix used in compute reduce not computed at "
                 "compatible time");
    Fix *fix = modify->fix[n];

    if (flavor[m] == PERATOM) {
      if (j == 0) {
        double *fix_vector = fix->vector_atom;
        int n = nlocal;
        if (flag < 0) {
          for (i = 0; i < n; i++)
            if (mask[i] & groupbit && region->match(x[i][0],x[i][1],x[i][2]))
              combine(one,fix_vector[i],i);
        } else one = fix_vector[flag];
      } else {
        double **fix_array = fix->array_atom;
        int jm1 = j - 1;
        if (flag < 0) {
          for (i = 0; i < nlocal; i++)
            if (mask[i] & groupbit && region->match(x[i][0],x[i][1],x[i][2]))
              combine(one,fix_array[i][jm1],i);
        } else one = fix_array[flag][jm1];
      }

    } else if (flavor[m] == LOCAL) {
      if (j == 0) {
        double *fix_vector = fix->vector_local;
        int n = fix->size_local_rows;
        if (flag < 0)
          for (i = 0; i < n; i++)
            combine(one,fix_vector[i],i);
        else one = fix_vector[flag];
      } else {
        double **fix_array = fix->array_local;
        int n = fix->size_local_rows;
        int jm1 = j - 1;
        if (flag < 0)
          for (i = 0; i < n; i++)
            combine(one,fix_array[i][jm1],i);
        else one = fix_array[flag][jm1];
      }
    }

  // evaluate atom-style variable

  } else if (which[m] == ArgInfo::VARIABLE) {
    if (atom->nmax > maxatom) {
      maxatom = atom->nmax;
      memory->destroy(varatom);
      memory->create(varatom,maxatom,"reduce/region:varatom");
    }

    input->variable->compute_atom(n,igroup,varatom,1,0);
    if (flag < 0) {
      for (i = 0; i < nlocal; i++)
        if (mask[i] & groupbit && region->match(x[i][0],x[i][1],x[i][2]))
          combine(one,varatom[i],i);
    } else one = varatom[flag];
  }

  return one;
}

/* ---------------------------------------------------------------------- */

bigint ComputeReduceRegion::count(int m)
{
  int n = value2index[m];

  if (which[m] == ArgInfo::X || which[m] == ArgInfo::V || which[m] == ArgInfo::F)
    return group->count(igroup,iregion);
  else if (which[m] == ArgInfo::COMPUTE) {
    Compute *compute = modify->compute[n];
    if (flavor[m] == PERATOM) {
      return group->count(igroup,iregion);
    } else if (flavor[m] == LOCAL) {
      bigint ncount = compute->size_local_rows;
      bigint ncountall;
      MPI_Allreduce(&ncount,&ncountall,1,MPI_DOUBLE,MPI_SUM,world);
      return ncountall;
    }
  } else if (which[m] == ArgInfo::FIX) {
    Fix *fix = modify->fix[n];
    if (flavor[m] == PERATOM) {
      return group->count(igroup,iregion);
    } else if (flavor[m] == LOCAL) {
      bigint ncount = fix->size_local_rows;
      bigint ncountall;
      MPI_Allreduce(&ncount,&ncountall,1,MPI_DOUBLE,MPI_SUM,world);
      return ncountall;
    }
  } else if (which[m] == ArgInfo::VARIABLE)
    return group->count(igroup,iregion);

  bigint dummy = 0;
  return dummy;
}<|MERGE_RESOLUTION|>--- conflicted
+++ resolved
@@ -28,18 +28,6 @@
 
 using namespace LAMMPS_NS;
 
-<<<<<<< HEAD
-#define INVOKED_VECTOR 2
-#define INVOKED_ARRAY 4
-#define INVOKED_PERATOM 8
-#define INVOKED_LOCAL 16
-=======
-enum{SUM,SUMSQ,MINN,MAXX,AVE,AVESQ};             // also in ComputeReduce
-enum{UNKNOWN=-1,X,V,F,COMPUTE,FIX,VARIABLE};
-enum{PERATOM,LOCAL};
-
->>>>>>> f2479e7d
-
 #define BIG 1.0e20
 
 /* ---------------------------------------------------------------------- */
