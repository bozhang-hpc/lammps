--- conflicted
+++ resolved
@@ -12,16 +12,11 @@
 ------------------------------------------------------------------------- */
 
 #ifdef NBIN_CLASS
-// clang-format off
+
 NBinStyle(ssa,
           NBinSSA,
-<<<<<<< HEAD
-          NB_SSA);
-// clang-format on
-=======
           NB_STANDARD | NB_SSA)
 
->>>>>>> 6740959c
 #else
 
 #ifndef LMP_NBIN_SSA_H
