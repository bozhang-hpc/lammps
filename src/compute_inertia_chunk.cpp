--- conflicted
+++ resolved
@@ -53,22 +53,6 @@
 
 /* ---------------------------------------------------------------------- */
 
-<<<<<<< HEAD
-void ComputeInertiaChunk::init()
-{
-  int icompute = modify->find_compute(idchunk);
-  if (icompute < 0)
-    error->all(FLERR,"Chunk/atom compute does not exist for "
-               "compute inertia/chunk");
-  cchunk = dynamic_cast<ComputeChunkAtom *>(modify->compute[icompute]);
-  if (strcmp(cchunk->style,"chunk/atom") != 0)
-    error->all(FLERR,"Compute inertia/chunk does not use chunk/atom compute");
-}
-
-/* ---------------------------------------------------------------------- */
-
-=======
->>>>>>> 554db7da
 void ComputeInertiaChunk::compute_array()
 {
   int i, j, index;
@@ -144,40 +128,7 @@
       inertia[index][5] -= massone * dx * dz;
     }
 
-<<<<<<< HEAD
-  MPI_Allreduce(&inertia[0][0],&inertiaall[0][0],6*nchunk,
-                MPI_DOUBLE,MPI_SUM,world);
-}
-
-/* ----------------------------------------------------------------------
-   lock methods: called by fix ave/time
-   these methods insure vector/array size is locked for Nfreq epoch
-     by passing lock info along to compute chunk/atom
-------------------------------------------------------------------------- */
-
-/* ----------------------------------------------------------------------
-   increment lock counter
-------------------------------------------------------------------------- */
-
-void ComputeInertiaChunk::lock_enable()
-{
-  cchunk->lockcount++;
-}
-
-/* ----------------------------------------------------------------------
-   decrement lock counter in compute chunk/atom, it if still exists
-------------------------------------------------------------------------- */
-
-void ComputeInertiaChunk::lock_disable()
-{
-  int icompute = modify->find_compute(idchunk);
-  if (icompute >= 0) {
-    cchunk = dynamic_cast<ComputeChunkAtom *>(modify->compute[icompute]);
-    cchunk->lockcount--;
-  }
-=======
   MPI_Allreduce(&inertia[0][0], &inertiaall[0][0], 6 * nchunk, MPI_DOUBLE, MPI_SUM, world);
->>>>>>> 554db7da
 }
 /* ----------------------------------------------------------------------
    free and reallocate per-chunk arrays
