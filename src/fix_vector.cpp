// clang-format off
/* ----------------------------------------------------------------------
   LAMMPS - Large-scale Atomic/Molecular Massively Parallel Simulator
   https://www.lammps.org/, Sandia National Laboratories
   Steve Plimpton, sjplimp@sandia.gov

   Copyright (2003) Sandia Corporation.  Under the terms of Contract
   DE-AC04-94AL85000 with Sandia Corporation, the U.S. Government retains
   certain rights in this software.  This software is distributed under
   the GNU General Public License.

   See the README file in the top-level LAMMPS directory.
------------------------------------------------------------------------- */

#include "fix_vector.h"

#include "arg_info.h"
#include "compute.h"
#include "error.h"
#include "input.h"
#include "memory.h"
#include "modify.h"
#include "update.h"
#include "variable.h"

using namespace LAMMPS_NS;
using namespace FixConst;

enum{ONE,RUNNING,WINDOW};
enum{SCALAR,VECTOR};


/* ---------------------------------------------------------------------- */

FixVector::FixVector(LAMMPS *lmp, int narg, char **arg) :
  Fix(lmp, narg, arg),
  nvalues(0), which(nullptr), argindex(nullptr), value2index(nullptr), ids(nullptr), vector(nullptr), array(nullptr)
{
  if (narg < 5) error->all(FLERR,"Illegal fix vector command");

  nevery = utils::inumeric(FLERR,arg[3],false,lmp);
  if (nevery <= 0) error->all(FLERR,"Illegal fix vector command");

  nvalues = narg-4;
  which = new int[nvalues];
  argindex = new int[nvalues];
  value2index = new int[nvalues];
  ids = new char*[nvalues];

  nvalues = 0;
  for (int iarg = 4; iarg < narg; iarg++) {
    ArgInfo argi(arg[iarg]);

    which[nvalues] = argi.get_type();
    argindex[nvalues] = argi.get_index1();
    ids[nvalues] = argi.copy_name();

    if ((argi.get_type() == ArgInfo::UNKNOWN)
        || (argi.get_type() == ArgInfo::NONE)
        || (argi.get_dim() > 1))
      error->all(FLERR,"Illegal fix vector command");

    nvalues++;
  }

  // setup and error check
  // for fix inputs, check that fix frequency is acceptable
  // this fix produces either a global vector or array
  // intensive/extensive flags set by compute,fix,variable that produces value

  int value,finalvalue;
  for (int i = 0; i < nvalues; i++) {
    if (which[i] == ArgInfo::COMPUTE) {
      auto icompute = modify->get_compute_by_id(ids[i]);
      if (!icompute) error->all(FLERR,"Compute ID {} for fix vector does not exist",ids[i]);
      if (argindex[i] == 0 && icompute->scalar_flag == 0)
        error->all(FLERR,"Fix vector compute {} does not calculate a scalar",ids[i]);
      if (argindex[i] && icompute->vector_flag == 0)
        error->all(FLERR,"Fix vector compute {} does not calculate a vector",ids[i]);
      if (argindex[i] && argindex[i] > icompute->size_vector)
        error->all(FLERR,"Fix vector compute {} vector is accessed out-of-range",ids[i]);

      if (argindex[i] == 0) value = icompute->extscalar;
      else if (icompute->extvector >= 0) value = icompute->extvector;
      else value = icompute->extlist[argindex[i]-1];

    } else if (which[i] == ArgInfo::FIX) {
      auto ifix = modify->get_fix_by_id(ids[i]);
      if (!ifix) error->all(FLERR,"Fix ID {} for fix vector does not exist",ids[i]);
      if (argindex[i] == 0 && ifix->scalar_flag == 0)
        error->all(FLERR,"Fix vector fix {} does not calculate a scalar",ids[i]);
      if (argindex[i] && ifix->vector_flag == 0)
        error->all(FLERR,"Fix vector fix {} does not calculate a vector",ids[i]);
      if (argindex[i] && argindex[i] > ifix->size_vector)
        error->all(FLERR,"Fix vector fix {} vector is accessed out-of-range",ids[i]);
      if (nevery % ifix->global_freq)
        error->all(FLERR,"Fix for fix {} vector not computed at compatible time",ids[i]);

      if (argindex[i] == 0) value = ifix->extvector;
      else value = ifix->extarray;

    } else if (which[i] == ArgInfo::VARIABLE) {
      int ivariable = input->variable->find(ids[i]);
      if (ivariable < 0)
        error->all(FLERR,"Variable name {} for fix vector does not exist",ids[i]);
      if (argindex[i] == 0 && input->variable->equalstyle(ivariable) == 0)
        error->all(FLERR,"Fix vector variable {} is not equal-style variable",ids[i]);
      if (argindex[i] && input->variable->vectorstyle(ivariable) == 0)
        error->all(FLERR,"Fix vector variable {} is not vector-style variable",ids[i]);
      value = 0;
    }

<<<<<<< HEAD
  // this fix produces either a global vector or array
  // intensive/extensive flags set by compute,fix,variable that produces value

  int value,finalvalue;
  for (int i = 0; i < nvalues; i++) {
    if (which[i] == ArgInfo::COMPUTE) {
      Compute *compute = modify->compute[modify->find_compute(ids[i])];
      if (argindex[i] == 0) value = compute->extscalar;
      else if (compute->extvector >= 0) value = compute->extvector;
      else value = compute->extlist[argindex[i]-1];
    } else if (which[i] == ArgInfo::FIX) {
      Fix *fix = modify->fix[modify->find_fix(ids[i])];
      if (argindex[i] == 0) value = fix->extvector;
      else value = fix->extarray;
    } else if (which[i] == ArgInfo::VARIABLE) value = 0;
=======
>>>>>>> d8b37601
    if (i == 0) finalvalue = value;
    else if (value != finalvalue)
      error->all(FLERR,"Fix vector cannot set output array intensive/extensive from these inputs");
  }

  if (nvalues == 1) {
    vector_flag = 1;
    extvector = finalvalue;
  } else {
    array_flag = 1;
    size_array_cols = nvalues;
    extarray = finalvalue;
  }

  global_freq = nevery;
  time_depend = 1;

  // ncount = current size of vector or array

  vector = nullptr;
  array = nullptr;
  ncount = ncountmax = 0;
  if (nvalues == 1) size_vector = 0;
  else size_array_rows = 0;

  // nextstep = next step on which end_of_step does something
  // add nextstep to all computes that store invocation times
  // since don't know a priori which are invoked by this fix
  // once in end_of_step() can set timestep for ones actually invoked

  nextstep = (update->ntimestep/nevery)*nevery;
  if (nextstep < update->ntimestep) nextstep += nevery;
  modify->addstep_compute_all(nextstep);

  // initialstep = first step the vector/array will store values for

  initialstep = nextstep;
}

/* ---------------------------------------------------------------------- */

FixVector::~FixVector()
{
  delete [] which;
  delete [] argindex;
  delete [] value2index;
  for (int i = 0; i < nvalues; i++) delete [] ids[i];
  delete [] ids;

  memory->destroy(vector);
  memory->destroy(array);
}

/* ---------------------------------------------------------------------- */

int FixVector::setmask()
{
  int mask = 0;
  mask |= END_OF_STEP;
  return mask;
}

/* ---------------------------------------------------------------------- */

void FixVector::init()
{
  // set current indices for all computes,fixes,variables

  for (int i = 0; i < nvalues; i++) {
    if (which[i] == ArgInfo::COMPUTE) {
      int icompute = modify->find_compute(ids[i]);
      if (icompute < 0) error->all(FLERR,"Compute ID {} for fix vector does not exist",id[i]);
      value2index[i] = icompute;

    } else if (which[i] == ArgInfo::FIX) {
      int ifix = modify->find_fix(ids[i]);
      if (ifix < 0) error->all(FLERR,"Fix ID {} for fix vector does not exist",id[i]);
      value2index[i] = ifix;

    } else if (which[i] == ArgInfo::VARIABLE) {
      int ivariable = input->variable->find(ids[i]);
      if (ivariable < 0)
        error->all(FLERR,"Variable name for fix vector does not exist");
      value2index[i] = ivariable;
    }
  }

  // reallocate vector or array for accumulated size at end of run
  // use endstep to allow for subsequent runs with "pre no"
  // nsize = # of entries from initialstep to finalstep

  bigint finalstep = update->endstep/nevery * nevery;
  if (finalstep > update->endstep) finalstep -= nevery;
  ncountmax = (finalstep-initialstep)/nevery + 1;
  if (nvalues == 1) memory->grow(vector,ncountmax,"vector:vector");
  else memory->grow(array,ncountmax,nvalues,"vector:array");
}

/* ----------------------------------------------------------------------
   only does something if nvalid = current timestep
------------------------------------------------------------------------- */

void FixVector::setup(int /*vflag*/)
{
  end_of_step();
}

/* ---------------------------------------------------------------------- */

void FixVector::end_of_step()
{
  // skip if not step which requires doing something

  if (update->ntimestep != nextstep) return;
  if (ncount == ncountmax)
    error->all(FLERR,"Overflow of allocated fix vector storage");

  // accumulate results of computes,fixes,variables to local copy
  // compute/fix/variable may invoke computes so wrap with clear/add

  double *result;
  if (nvalues == 1) result = &vector[ncount];
  else result = array[ncount];

  modify->clearstep_compute();

  for (int i = 0; i < nvalues; i++) {
    int m = value2index[i];

    // invoke compute if not previously invoked

    if (which[i] == ArgInfo::COMPUTE) {
      auto compute = modify->get_compute_by_index(m);

      if (argindex[i] == 0) {
        if (!(compute->invoked_flag & Compute::INVOKED_SCALAR)) {
          compute->compute_scalar();
          compute->invoked_flag |= Compute::INVOKED_SCALAR;
        }
        result[i] = compute->scalar;
      } else {
        if (!(compute->invoked_flag & Compute::INVOKED_VECTOR)) {
          compute->compute_vector();
          compute->invoked_flag |= Compute::INVOKED_VECTOR;
        }
        result[i] = compute->vector[argindex[i]-1];
      }

    // access fix fields, guaranteed to be ready

    } else if (which[i] == ArgInfo::FIX) {
      if (argindex[i] == 0)
        result[i] = modify->get_fix_by_index(m)->compute_scalar();
      else
        result[i] = modify->get_fix_by_index(m)->compute_vector(argindex[i]-1);

    // evaluate equal-style or vector-style variable

    } else if (which[i] == ArgInfo::VARIABLE) {
      if (argindex[i] == 0)
        result[i] = input->variable->compute_equal(m);
      else {
        double *varvec;
        int nvec = input->variable->compute_vector(m,&varvec);
        int index = argindex[i];
        if (nvec < index) result[i] = 0.0;
        else result[i] = varvec[index-1];
      }
    }
  }

  // trigger computes on next needed step

  nextstep += nevery;
  modify->addstep_compute(nextstep);

  // update size of vector or array

  ncount++;
  if (nvalues == 1) size_vector++;
  else size_array_rows++;
}

/* ----------------------------------------------------------------------
   return Ith vector value
------------------------------------------------------------------------- */

double FixVector::compute_vector(int i)
{
  return vector[i];
}

/* ----------------------------------------------------------------------
   return I,J array value
------------------------------------------------------------------------- */

double FixVector::compute_array(int i, int j)
{
  return array[i][j];
}<|MERGE_RESOLUTION|>--- conflicted
+++ resolved
@@ -110,24 +110,6 @@
       value = 0;
     }
 
-<<<<<<< HEAD
-  // this fix produces either a global vector or array
-  // intensive/extensive flags set by compute,fix,variable that produces value
-
-  int value,finalvalue;
-  for (int i = 0; i < nvalues; i++) {
-    if (which[i] == ArgInfo::COMPUTE) {
-      Compute *compute = modify->compute[modify->find_compute(ids[i])];
-      if (argindex[i] == 0) value = compute->extscalar;
-      else if (compute->extvector >= 0) value = compute->extvector;
-      else value = compute->extlist[argindex[i]-1];
-    } else if (which[i] == ArgInfo::FIX) {
-      Fix *fix = modify->fix[modify->find_fix(ids[i])];
-      if (argindex[i] == 0) value = fix->extvector;
-      else value = fix->extarray;
-    } else if (which[i] == ArgInfo::VARIABLE) value = 0;
-=======
->>>>>>> d8b37601
     if (i == 0) finalvalue = value;
     else if (value != finalvalue)
       error->all(FLERR,"Fix vector cannot set output array intensive/extensive from these inputs");
