! -------------------------------------------------------------------------
!   LAMMPS - Large-scale Atomic/Molecular Massively Parallel Simulator
!   https://www.lammps.org/ Sandia National Laboratories
!   LAMMPS Development team: developers@lammps.org
!
!   Copyright (2003) Sandia Corporation.  Under the terms of Contract
!   DE-AC04-94AL85000 with Sandia Corporation, the U.S. Government retains
!   certain rights in this software.  This software is distributed under
!   the GNU General Public License.
!
!   See the README file in the top-level LAMMPS directory.
! -------------------------------------------------------------------------
!
! Fortran interface to the LAMMPS library implemented as a Fortran 2003
! style module that wraps the C-style library interface in library.cpp
! and library.h using the ISO_C_BINDING module of the Fortran compiler.
!
! Based on the LAMMPS Fortran 2003 module contributed by:
!   Karl D. Hammond <hammondkd@missouri.edu>
!   University of Missouri, 2012-2020
!
! Contributing authors:
<<<<<<< HEAD
!  - Axel Kohlmeyer <akohlmey@gmail.com>, Temple University, 2020-2022
=======
!  - Axel Kohlmeyer <akohlmey@gmail.com>, Temple University, 2020-2023
>>>>>>> 554db7da
!  - Karl D. Hammond <hammondkd@missouri.edu>, University of Missouri, 2022
!
! The Fortran module tries to follow the API of the C library interface
! closely, but like the Python wrapper, it employs an object-oriented
! approach.  To accommodate the object-oriented approach, all exported
! subroutines and functions have to be implemented in Fortran and
! call the interfaced C-style functions with adapted calling conventions
! as needed.  The C library interface functions retain their names
! starting with "lammps_", while the Fortran versions start with "lmp_".
!
MODULE LIBLAMMPS

  USE, INTRINSIC :: ISO_C_BINDING, ONLY: c_ptr, c_null_ptr, C_ASSOCIATED, &
    C_LOC, c_int, c_int64_t, c_char, c_null_char, c_double, c_size_t, &
    C_F_POINTER, c_funptr, C_FUNLOC

  IMPLICIT NONE
  PRIVATE
  PUBLIC :: lammps, ASSIGNMENT(=)

  ! Data type constants for extracting data from global, atom, compute, and fix
  !
  ! Must be kept in sync with the equivalent declarations in
  ! src/library.h, src/lmptype.h, python/lammps/constants.py, tools/swig/lammps.i,
  ! and examples/COUPLE/plugin/liblammpsplugin.h
  !
  ! These are NOT part of the API (the part the user sees)
  INTEGER(c_int), PARAMETER :: &
    LAMMPS_NONE = -1, &       ! no data type assigned (yet)
    LAMMPS_INT = 0, &         ! 32-bit integer (or array)
    LAMMPS_INT_2D = 1, &      ! two-dimensional 32-bit integer array
    LAMMPS_DOUBLE = 2, &      ! 64-bit double (or array)
    LAMMPS_DOUBLE_2D = 3, &   ! two-dimensional 64-bit double array
    LAMMPS_INT64 = 4, &       ! 64-bit integer (or array)
    LAMMPS_INT64_2D = 5, &    ! two-dimensional 64-bit integer array
    LAMMPS_STRING = 6, &      ! string
    LMP_STYLE_GLOBAL = 0, &   ! request global compute/fix/etc. data
    LMP_STYLE_ATOM = 1, &     ! request per-atom compute/fix/etc. data
    LMP_STYLE_LOCAL = 2, &    ! request local compute/fix/etc. data
    LMP_TYPE_SCALAR = 0, &    ! request scalar
    LMP_TYPE_VECTOR = 1, &    ! request vector
    LMP_TYPE_ARRAY = 2, &     ! request array
    LMP_SIZE_VECTOR = 3, &    ! request size of vector
    LMP_SIZE_ROWS = 4, &      ! request rows (actually columns)
    LMP_SIZE_COLS = 5, &      ! request columns (actually rows)
    LMP_ERROR_WARNING = 0, &  ! call Error::warning()
    LMP_ERROR_ONE = 1, &      ! call Error::one() (from this MPI rank)
    LMP_ERROR_ALL = 2, &      ! call Error::all() (from all MPI ranks)
    LMP_ERROR_WORLD = 4, &    ! error on comm->world
    LMP_ERROR_UNIVERSE = 8, & ! error on comm->universe
    LMP_VAR_EQUAL = 0, &      ! equal-style variables (and compatible)
    LMP_VAR_ATOM = 1, &       ! atom-style variables
    LMP_VAR_VECTOR = 2, &     ! vector variables
    LMP_VAR_STRING = 3        ! string variables (everything else)

  ! Constants we set once (in the constructor) and never need to check again
  INTEGER(c_int), SAVE :: SIZE_TAGINT, SIZE_BIGINT, SIZE_IMAGEINT

  ! "Constants" to use with extract_compute and friends
  TYPE lammps_style
    INTEGER(c_int) :: global, atom, local
  END TYPE lammps_style

  TYPE lammps_type
    INTEGER(c_int) :: scalar, vector, array
  END TYPE lammps_type

  TYPE lammps_dtype
    INTEGER(c_int) :: i32, i64, r64, str
  END TYPE lammps_dtype

  TYPE lammps
    TYPE(c_ptr) :: handle = c_null_ptr
    TYPE(lammps_style) :: style
    TYPE(lammps_type) :: type
    TYPE(lammps_dtype) :: dtype
  CONTAINS
    PROCEDURE :: close                  => lmp_close
    PROCEDURE :: error                  => lmp_error
    PROCEDURE :: file                   => lmp_file
    PROCEDURE :: command                => lmp_command
    PROCEDURE :: commands_list          => lmp_commands_list
    PROCEDURE :: commands_string        => lmp_commands_string
    PROCEDURE :: get_natoms             => lmp_get_natoms
    PROCEDURE :: get_thermo             => lmp_get_thermo
    PROCEDURE :: last_thermo            => lmp_last_thermo
    PROCEDURE :: extract_box            => lmp_extract_box
    PROCEDURE :: reset_box              => lmp_reset_box
    PROCEDURE :: memory_usage           => lmp_memory_usage
    PROCEDURE :: get_mpi_comm           => lmp_get_mpi_comm
    PROCEDURE :: extract_setting        => lmp_extract_setting
    PROCEDURE :: extract_global         => lmp_extract_global
    PROCEDURE :: extract_atom           => lmp_extract_atom
    PROCEDURE :: extract_compute        => lmp_extract_compute
    PROCEDURE :: extract_fix            => lmp_extract_fix
    PROCEDURE :: extract_variable       => lmp_extract_variable
    PROCEDURE :: set_variable           => lmp_set_variable
    PROCEDURE, PRIVATE :: lmp_gather_atoms_int
    PROCEDURE, PRIVATE :: lmp_gather_atoms_double
    GENERIC   :: gather_atoms           => lmp_gather_atoms_int, &
                                           lmp_gather_atoms_double
    PROCEDURE, PRIVATE :: lmp_gather_atoms_concat_int
    PROCEDURE, PRIVATE :: lmp_gather_atoms_concat_double
    GENERIC   :: gather_atoms_concat    => lmp_gather_atoms_concat_int, &
                                           lmp_gather_atoms_concat_double
    PROCEDURE, PRIVATE :: lmp_gather_atoms_subset_int
    PROCEDURE, PRIVATE :: lmp_gather_atoms_subset_double
    GENERIC   :: gather_atoms_subset    => lmp_gather_atoms_subset_int, &
                                           lmp_gather_atoms_subset_double
    PROCEDURE, PRIVATE :: lmp_scatter_atoms_int
    PROCEDURE, PRIVATE :: lmp_scatter_atoms_double
    GENERIC   :: scatter_atoms          => lmp_scatter_atoms_int, &
                                           lmp_scatter_atoms_double
    PROCEDURE, PRIVATE :: lmp_scatter_atoms_subset_int
    PROCEDURE, PRIVATE :: lmp_scatter_atoms_subset_double
    GENERIC   :: scatter_atoms_subset   => lmp_scatter_atoms_subset_int, &
                                           lmp_scatter_atoms_subset_double
    PROCEDURE, PRIVATE :: lmp_gather_bonds_small
    PROCEDURE, PRIVATE :: lmp_gather_bonds_big
    GENERIC   :: gather_bonds           => lmp_gather_bonds_small, &
                                           lmp_gather_bonds_big
    PROCEDURE, PRIVATE :: lmp_gather_angles_small
    PROCEDURE, PRIVATE :: lmp_gather_angles_big
    GENERIC   :: gather_angles          => lmp_gather_angles_small, &
                                           lmp_gather_angles_big
    PROCEDURE, PRIVATE :: lmp_gather_dihedrals_small
    PROCEDURE, PRIVATE :: lmp_gather_dihedrals_big
    GENERIC   :: gather_dihedrals       => lmp_gather_dihedrals_small, &
                                           lmp_gather_dihedrals_big
    PROCEDURE, PRIVATE :: lmp_gather_impropers_small
    PROCEDURE, PRIVATE :: lmp_gather_impropers_big
    GENERIC   :: gather_impropers       => lmp_gather_impropers_small, &
                                           lmp_gather_impropers_big
    PROCEDURE, PRIVATE :: lmp_gather_int
    PROCEDURE, PRIVATE :: lmp_gather_double
    GENERIC   :: gather                 => lmp_gather_int, lmp_gather_double
    PROCEDURE, PRIVATE :: lmp_gather_concat_int
    PROCEDURE, PRIVATE :: lmp_gather_concat_double
    GENERIC   :: gather_concat          => lmp_gather_concat_int, &
                                           lmp_gather_concat_double
    PROCEDURE, PRIVATE :: lmp_gather_subset_int
    PROCEDURE, PRIVATE :: lmp_gather_subset_double
    GENERIC   :: gather_subset          => lmp_gather_subset_int, &
                                           lmp_gather_subset_double
    PROCEDURE, PRIVATE :: lmp_scatter_int
    PROCEDURE, PRIVATE :: lmp_scatter_double
    GENERIC   :: scatter                => lmp_scatter_int, lmp_scatter_double
    PROCEDURE, PRIVATE :: lmp_scatter_subset_int
    PROCEDURE, PRIVATE :: lmp_scatter_subset_double
    GENERIC   :: scatter_subset         => lmp_scatter_subset_int, &
                                           lmp_scatter_subset_double
    PROCEDURE, PRIVATE :: lmp_create_atoms_int
    PROCEDURE, PRIVATE :: lmp_create_atoms_bigbig
    GENERIC   :: create_atoms           => lmp_create_atoms_int, &
                                           lmp_create_atoms_bigbig
    PROCEDURE :: find_pair_neighlist    => lmp_find_pair_neighlist
    PROCEDURE :: find_fix_neighlist     => lmp_find_fix_neighlist
    PROCEDURE :: find_compute_neighlist => lmp_find_compute_neighlist
    PROCEDURE :: neighlist_num_elements => lmp_neighlist_num_elements
    PROCEDURE :: neighlist_element_neighbors => lmp_neighlist_element_neighbors
    PROCEDURE :: version                => lmp_version
    PROCEDURE, NOPASS :: get_os_info    => lmp_get_os_info
    PROCEDURE, NOPASS :: config_has_mpi_support => lmp_config_has_mpi_support
    PROCEDURE, NOPASS :: config_has_gzip_support => lmp_config_has_gzip_support
    PROCEDURE, NOPASS :: config_has_png_support => lmp_config_has_png_support
    PROCEDURE, NOPASS :: config_has_jpeg_support => lmp_config_has_jpeg_support
    PROCEDURE, NOPASS :: config_has_ffmpeg_support &
                                        => lmp_config_has_ffmpeg_support
    PROCEDURE, NOPASS :: config_has_exceptions => lmp_config_has_exceptions
    PROCEDURE, NOPASS :: config_has_package => lmp_config_has_package
    PROCEDURE, NOPASS :: config_package_count => lammps_config_package_count
    PROCEDURE :: config_package_name    => lmp_config_package_name
    PROCEDURE :: installed_packages     => lmp_installed_packages
    PROCEDURE, NOPASS :: config_accelerator => lmp_config_accelerator
    PROCEDURE, NOPASS :: has_gpu_device => lmp_has_gpu_device
    PROCEDURE, NOPASS :: get_gpu_device_info => lmp_get_gpu_device_info
    PROCEDURE :: has_style              => lmp_has_style
    PROCEDURE :: style_count            => lmp_style_count
    PROCEDURE :: style_name             => lmp_style_name
    PROCEDURE :: has_id                 => lmp_has_id
    PROCEDURE :: id_count               => lmp_id_count
    PROCEDURE :: id_name                => lmp_id_name
    PROCEDURE, NOPASS :: plugin_count   => lammps_plugin_count
    PROCEDURE :: plugin_name            => lmp_plugin_name
    PROCEDURE :: encode_image_flags     => lmp_encode_image_flags
    PROCEDURE, PRIVATE :: lmp_decode_image_flags
    PROCEDURE, PRIVATE :: lmp_decode_image_flags_bigbig
    GENERIC   :: decode_image_flags     => lmp_decode_image_flags, &
                                           lmp_decode_image_flags_bigbig
    PROCEDURE :: set_fix_external_callback => lmp_set_fix_external_callback
    PROCEDURE :: fix_external_get_force => lmp_fix_external_get_force
    PROCEDURE :: fix_external_set_energy_global &
                                        => lmp_fix_external_set_energy_global
    PROCEDURE :: fix_external_set_virial_global &
                                        => lmp_fix_external_set_virial_global
    PROCEDURE :: fix_external_set_energy_peratom &
                                        => lmp_fix_external_set_energy_peratom
    PROCEDURE :: fix_external_set_virial_peratom &
                                        => lmp_fix_external_set_virial_peratom
    PROCEDURE :: fix_external_set_vector_length &
                                        => lmp_fix_external_set_vector_length
    PROCEDURE :: fix_external_set_vector => lmp_fix_external_set_vector
    PROCEDURE :: flush_buffers          => lmp_flush_buffers
    PROCEDURE :: is_running             => lmp_is_running
    PROCEDURE :: force_timeout          => lmp_force_timeout
    PROCEDURE :: has_error              => lmp_has_error
    PROCEDURE :: get_last_error_message => lmp_get_last_error_message
  END TYPE lammps

  INTERFACE lammps
    MODULE PROCEDURE lmp_open
  END INTERFACE lammps

  ! Constants to use in working with lammps_data
  ENUM, BIND(C)
    ENUMERATOR :: DATA_INT, DATA_INT_1D, DATA_INT_2D
    ENUMERATOR :: DATA_INT64, DATA_INT64_1D, DATA_INT64_2D
    ENUMERATOR :: DATA_DOUBLE, DATA_DOUBLE_1D, DATA_DOUBLE_2D
    ENUMERATOR :: DATA_STRING
  END ENUM

  ! Base class for receiving LAMMPS data (to reduce code duplication)
  TYPE lammps_data_baseclass
    INTEGER(c_int) :: datatype = -1_c_int
    ! in case we need to call the Error class in an assignment
    CLASS(lammps), POINTER, PRIVATE :: lammps_instance => NULL()
  END TYPE lammps_data_baseclass

  ! Derived type for receiving LAMMPS data (in lieu of the ability to type cast
  ! pointers). Used for extract_compute, extract_atom, last_thermo
  TYPE, EXTENDS(lammps_data_baseclass) :: lammps_data
    INTEGER(c_int), POINTER :: i32 => NULL()
    INTEGER(c_int), DIMENSION(:), POINTER :: i32_vec => NULL()
    INTEGER(c_int64_t), POINTER :: i64 => NULL()
    INTEGER(c_int64_t), DIMENSION(:), POINTER :: i64_vec => NULL()
    REAL(c_double), POINTER :: r64 => NULL()
    REAL(c_double), DIMENSION(:), POINTER :: r64_vec => NULL()
    REAL(c_double), DIMENSION(:,:), POINTER :: r64_mat => NULL()
    CHARACTER(LEN=:), ALLOCATABLE :: str
  END TYPE lammps_data

  ! Derived type for holding LAMMPS fix data
  ! Done this way because fix global data are not pointers, but computed
  ! on-the-fly, whereas per-atom and local data are pointers to the actual
  ! array. Doing it this way saves the user from having to explicitly
  ! deallocate all of the pointers.
  TYPE, EXTENDS(lammps_data_baseclass) :: lammps_fix_data
    REAL(c_double) :: r64
    REAL(c_double), DIMENSION(:), POINTER :: r64_vec => NULL()
    REAL(c_double), DIMENSION(:,:), POINTER :: r64_mat => NULL()
  END TYPE lammps_fix_data

  ! Derived type for holding LAMMPS variable data
  ! Done this way because extract_variable calculates variable values, it does
  ! not return pointers to LAMMPS data.
  TYPE, EXTENDS(lammps_data_baseclass) :: lammps_variable_data
    REAL(c_double) :: r64
    REAL(c_double), DIMENSION(:), ALLOCATABLE :: r64_vec
    CHARACTER(LEN=:), ALLOCATABLE :: str
  END TYPE lammps_variable_data

  TYPE, EXTENDS(lammps_data_baseclass) :: lammps_image_data
    INTEGER(c_int) :: i32
    INTEGER(c_int64_t) :: i64
  END TYPE lammps_image_data

  ! This overloads the assignment operator (=) so that assignments of the
  ! form
  !    nlocal = extract_global('nlocal')
  ! which are of the form "pointer to double = type(lammps_data)" result in
  ! re-associating the pointer on the left with the appropriate piece of
  ! LAMMPS data (after checking type-kind-rank compatibility)
  INTERFACE ASSIGNMENT(=)
    MODULE PROCEDURE assign_int_to_lammps_data, assign_int64_to_lammps_data, &
      assign_intvec_to_lammps_data, assign_int64vec_to_lammps_data, &
      assign_double_to_lammps_data, assign_doublevec_to_lammps_data, &
      assign_doublemat_to_lammps_data, &
      assign_string_to_lammps_data
    ! We handle fix data (slightly) differently
    MODULE PROCEDURE assign_double_to_lammps_fix_data, &
      assign_doublevec_to_lammps_fix_data, &
      assign_doublemat_to_lammps_fix_data
    ! Variables, too
    MODULE PROCEDURE assign_double_to_lammps_variable_data, &
      assign_doublevec_to_lammps_variable_data, &
      assign_string_to_lammps_variable_data
    ! Image data, too
    MODULE PROCEDURE assign_int_to_lammps_image_data, &
      assign_int64_to_lammps_image_data
  END INTERFACE

  ! Interface templates for fix external callbacks
  ABSTRACT INTERFACE
    SUBROUTINE external_callback_smallsmall(caller, timestep, ids, x, fexternal)
      IMPORT :: c_int, c_double
      CLASS(*), INTENT(INOUT) :: caller
      INTEGER(c_int), INTENT(IN) :: timestep
      INTEGER(c_int), DIMENSION(:), INTENT(IN) :: ids
      REAL(c_double), DIMENSION(:,:), INTENT(IN) :: x
      REAL(c_double), DIMENSION(:,:), INTENT(OUT) :: fexternal
    END SUBROUTINE external_callback_smallsmall
    SUBROUTINE external_callback_smallbig(caller, timestep, ids, x, fexternal)
      IMPORT :: c_int, c_double, c_int64_t
      CLASS(*), INTENT(INOUT) :: caller
      INTEGER(c_int64_t), INTENT(IN) :: timestep
      INTEGER(c_int), DIMENSION(:), INTENT(IN) :: ids
      REAL(c_double), DIMENSION(:,:), INTENT(IN) :: x
      REAL(c_double), DIMENSION(:,:), INTENT(OUT) :: fexternal
    END SUBROUTINE external_callback_smallbig
    SUBROUTINE external_callback_bigbig(caller, timestep, ids, x, fexternal)
      IMPORT :: c_double, c_int64_t
      CLASS(*), INTENT(INOUT) :: caller
      INTEGER(c_int64_t), INTENT(IN) :: timestep
      INTEGER(c_int64_t), DIMENSION(:), INTENT(IN) :: ids
      REAL(c_double), DIMENSION(:,:), INTENT(IN) :: x
      REAL(c_double), DIMENSION(:,:), INTENT(OUT) :: fexternal
    END SUBROUTINE external_callback_bigbig
  END INTERFACE

  ! Derived type for fix external callback data
  TYPE fix_external_data
    CHARACTER(LEN=:), ALLOCATABLE :: id
    PROCEDURE(external_callback_smallsmall), NOPASS, POINTER :: &
      callback_smallsmall => NULL()
    PROCEDURE(external_callback_smallbig), NOPASS, POINTER :: &
      callback_smallbig => NULL()
    PROCEDURE(external_callback_bigbig), NOPASS, POINTER :: &
      callback_bigbig => NULL()
    CLASS(*), POINTER :: caller => NULL()
    CLASS(lammps), POINTER :: lammps_instance => NULL()
  END TYPE fix_external_data
  ! constructor to make Fortran 2003 compilers happy (F2008 should be OK)
  INTERFACE fix_external_data
    MODULE PROCEDURE construct_fix_external_data
  END INTERFACE fix_external_data

  ! Array used to store Fortran-facing callback functions for fix external
  TYPE(fix_external_data), DIMENSION(:), ALLOCATABLE, TARGET, SAVE :: ext_data

  ! interface definitions for calling functions in library.cpp
  INTERFACE
    FUNCTION lammps_open(argc, argv, comm) BIND(C,name='lammps_open_fortran')
      IMPORT :: c_ptr, c_int
      IMPLICIT NONE
      INTEGER(c_int), VALUE, INTENT(IN)     :: argc, comm
      TYPE(c_ptr), DIMENSION(*), INTENT(IN) :: argv
      TYPE(c_ptr)                           :: lammps_open
    END FUNCTION lammps_open

    FUNCTION lammps_open_no_mpi(argc, argv, handle) BIND(C)
      IMPORT :: c_ptr, c_int
      IMPLICIT NONE
      INTEGER(c_int), VALUE, INTENT(IN)     :: argc
      TYPE(c_ptr), DIMENSION(*), INTENT(IN) :: argv
      TYPE(c_ptr), VALUE, INTENT(IN)        :: handle
      TYPE(c_ptr)                           :: lammps_open_no_mpi
    END FUNCTION lammps_open_no_mpi

    SUBROUTINE lammps_close(handle) BIND(C)
      IMPORT :: c_ptr
      IMPLICIT NONE
      TYPE(c_ptr), VALUE :: handle
    END SUBROUTINE lammps_close

    SUBROUTINE lammps_mpi_init() BIND(C)
    END SUBROUTINE lammps_mpi_init

    SUBROUTINE lammps_mpi_finalize() BIND(C)
    END SUBROUTINE lammps_mpi_finalize

    SUBROUTINE lammps_kokkos_finalize() BIND(C)
    END SUBROUTINE lammps_kokkos_finalize

    SUBROUTINE lammps_error(handle, error_type, error_text) BIND(C)
      IMPORT :: c_ptr, c_int
      IMPLICIT NONE
      TYPE(c_ptr), VALUE :: handle
      INTEGER(c_int), VALUE :: error_type
      TYPE(c_ptr), VALUE :: error_text
    END SUBROUTINE lammps_error

    SUBROUTINE lammps_file(handle, filename) BIND(C)
      IMPORT :: c_ptr
      IMPLICIT NONE
      TYPE(c_ptr), VALUE :: handle
      TYPE(c_ptr), VALUE :: filename
    END SUBROUTINE lammps_file

    SUBROUTINE lammps_command(handle, cmd) BIND(C)
      IMPORT :: c_ptr
      IMPLICIT NONE
      TYPE(c_ptr), INTENT(IN), VALUE :: handle
      TYPE(c_ptr), INTENT(IN), VALUE :: cmd
    END SUBROUTINE lammps_command

    SUBROUTINE lammps_commands_list(handle, ncmd, cmds) BIND(C)
      IMPORT :: c_ptr, c_int
      IMPLICIT NONE
      TYPE(c_ptr), INTENT(IN), VALUE        :: handle
      INTEGER(c_int), INTENT(IN), VALUE     :: ncmd
      TYPE(c_ptr), DIMENSION(*), INTENT(IN) :: cmds
    END SUBROUTINE lammps_commands_list

    SUBROUTINE lammps_commands_string(handle, str) BIND(C)
      IMPORT :: c_ptr
      IMPLICIT NONE
      TYPE(c_ptr), INTENT(IN), VALUE :: handle
      TYPE(c_ptr), INTENT(IN), VALUE :: str
    END SUBROUTINE lammps_commands_string

    FUNCTION lammps_get_natoms(handle) BIND(C)
      IMPORT :: c_ptr, c_double
      IMPLICIT NONE
      TYPE(c_ptr), INTENT(IN), VALUE :: handle
      REAL(c_double) :: lammps_get_natoms
    END FUNCTION lammps_get_natoms

    FUNCTION lammps_get_thermo(handle,name) BIND(C)
      IMPORT :: c_ptr, c_double
      IMPLICIT NONE
      REAL(c_double) :: lammps_get_thermo
      TYPE(c_ptr), INTENT(IN), VALUE :: handle
      TYPE(c_ptr), INTENT(IN), VALUE :: name
    END FUNCTION lammps_get_thermo

    FUNCTION lammps_last_thermo(handle,what,index) BIND(C)
      IMPORT :: c_ptr, c_int
      IMPLICIT NONE
      TYPE(c_ptr) :: lammps_last_thermo
      TYPE(c_ptr), INTENT(IN), VALUE :: handle
      TYPE(c_ptr), INTENT(IN), VALUE :: what
      INTEGER(c_int), INTENT(IN), VALUE :: index
    END FUNCTION lammps_last_thermo

    SUBROUTINE lammps_extract_box(handle,boxlo,boxhi,xy,yz,xz,pflags, &
        boxflag) BIND(C)
      IMPORT :: c_ptr, c_double, c_int
      IMPLICIT NONE
      TYPE(c_ptr), INTENT(IN), VALUE :: handle, boxlo, boxhi, xy, yz, xz, &
        pflags, boxflag
    END SUBROUTINE lammps_extract_box

    SUBROUTINE lammps_reset_box(handle,boxlo,boxhi,xy,yz,xz) BIND(C)
      IMPORT :: c_ptr, c_double
      IMPLICIT NONE
      TYPE(c_ptr), INTENT(IN), VALUE :: handle
      REAL(c_double), DIMENSION(3), INTENT(IN) :: boxlo, boxhi
      REAL(c_double), INTENT(IN), VALUE :: xy, yz, xz
    END SUBROUTINE lammps_reset_box

    SUBROUTINE lammps_memory_usage(handle,meminfo) BIND(C)
      IMPORT :: c_ptr, c_double
      IMPLICIT NONE
      TYPE(c_ptr), INTENT(IN), VALUE :: handle
      REAL(c_double), DIMENSION(*), INTENT(OUT) :: meminfo
    END SUBROUTINE lammps_memory_usage

    FUNCTION lammps_get_mpi_comm(handle) BIND(C)
      IMPORT :: c_ptr, c_int
      IMPLICIT NONE
      TYPE(c_ptr), INTENT(IN), VALUE :: handle
      INTEGER(c_int) :: lammps_get_mpi_comm
    END FUNCTION lammps_get_mpi_comm

    FUNCTION lammps_extract_setting(handle,keyword) BIND(C)
      IMPORT :: c_ptr, c_int
      IMPLICIT NONE
      TYPE(c_ptr), INTENT(IN), VALUE :: handle, keyword
      INTEGER(c_int) :: lammps_extract_setting
    END FUNCTION lammps_extract_setting

    FUNCTION lammps_extract_global_datatype(handle,name) BIND(C)
      IMPORT :: c_ptr, c_int
      IMPLICIT NONE
      TYPE(c_ptr), INTENT(IN), VALUE :: handle, name
      INTEGER(c_int) :: lammps_extract_global_datatype
    END FUNCTION lammps_extract_global_datatype

    FUNCTION lammps_extract_global(handle, name) BIND(C)
      IMPORT :: c_ptr
      IMPLICIT NONE
      TYPE(c_ptr), INTENT(IN), VALUE :: handle, name
      TYPE(c_ptr) :: lammps_extract_global
    END FUNCTION lammps_extract_global

    FUNCTION lammps_extract_atom_datatype(handle, name) BIND(C)
      IMPORT :: c_ptr, c_int
      IMPLICIT NONE
      TYPE(c_ptr), INTENT(IN), VALUE :: handle, name
      INTEGER(c_int) :: lammps_extract_atom_datatype
    END FUNCTION lammps_extract_atom_datatype

    FUNCTION lammps_extract_atom(handle, name) BIND(C)
      IMPORT :: c_ptr
      IMPLICIT NONE
      TYPE(c_ptr), INTENT(IN), VALUE :: handle, name
      TYPE(c_ptr) :: lammps_extract_atom
    END FUNCTION lammps_extract_atom

    FUNCTION lammps_extract_compute(handle, id, style, type) BIND(C)
      IMPORT :: c_ptr, c_int
      IMPLICIT NONE
      TYPE(c_ptr), INTENT(IN), VALUE :: handle, id
      INTEGER(c_int), INTENT(IN), VALUE :: style, type
      TYPE(c_ptr) :: lammps_extract_compute
    END FUNCTION lammps_extract_compute

    FUNCTION lammps_extract_fix(handle, id, style, type, nrow, ncol) BIND(C)
      IMPORT :: c_ptr, c_int
      IMPLICIT NONE
      TYPE(c_ptr), INTENT(IN), VALUE :: handle, id
      INTEGER(c_int), INTENT(IN), VALUE :: style, type, nrow, ncol
      TYPE(c_ptr) :: lammps_extract_fix
    END FUNCTION lammps_extract_fix

    FUNCTION lammps_extract_variable_datatype(handle,name) BIND(C)
      IMPORT :: c_ptr, c_int
      IMPLICIT NONE
      TYPE(c_ptr), INTENT(IN), VALUE :: handle, name
      INTEGER(c_int) :: lammps_extract_variable_datatype
    END FUNCTION lammps_extract_variable_datatype

    FUNCTION lammps_extract_variable(handle, name, group) BIND(C)
      IMPORT :: c_ptr, c_int
      IMPLICIT NONE
      TYPE(c_ptr), INTENT(IN), VALUE :: handle, name, group
      TYPE(c_ptr) :: lammps_extract_variable
    END FUNCTION lammps_extract_variable

    FUNCTION lammps_set_variable(handle, name, str) BIND(C)
      IMPORT :: c_int, c_ptr
      IMPLICIT NONE
      TYPE(c_ptr), VALUE :: handle, name, str
      INTEGER(c_int) :: lammps_set_variable
    END FUNCTION lammps_set_variable

    SUBROUTINE lammps_gather_atoms(handle, name, type, count, data) BIND(C)
      IMPORT :: c_int, c_ptr
      IMPLICIT NONE
      TYPE(c_ptr), VALUE :: handle, name, data
      INTEGER(c_int), VALUE :: type, count
    END SUBROUTINE lammps_gather_atoms

    SUBROUTINE lammps_gather_atoms_concat(handle, name, type, count, data) &
    BIND(C)
      IMPORT :: c_ptr, c_int
      IMPLICIT NONE
      TYPE(c_ptr), VALUE :: handle, name, data
      INTEGER(c_int), VALUE :: type, count
    END SUBROUTINE lammps_gather_atoms_concat

    SUBROUTINE lammps_gather_atoms_subset(handle, name, type, count, ndata, &
        ids, data) BIND(C)
      IMPORT :: c_ptr, c_int
      IMPLICIT NONE
      TYPE(c_ptr), VALUE :: handle, name, ids, data
      INTEGER(c_int), VALUE :: type, count, ndata
    END SUBROUTINE lammps_gather_atoms_subset

    SUBROUTINE lammps_scatter_atoms(handle, name, type, count, data) BIND(C)
      IMPORT :: c_ptr, c_int
      IMPLICIT NONE
      TYPE(c_ptr), VALUE :: handle, name, data
      INTEGER(c_int), VALUE :: type, count
    END SUBROUTINE lammps_scatter_atoms

    SUBROUTINE lammps_scatter_atoms_subset(handle, name, type, count, &
        ndata, ids, data) BIND(C)
      IMPORT :: c_ptr, c_int
      IMPLICIT NONE
      TYPE(c_ptr), VALUE :: handle, name, ids, data
      INTEGER(c_int), VALUE :: count, ndata, type
    END SUBROUTINE lammps_scatter_atoms_subset

    SUBROUTINE lammps_gather_bonds(handle, data) BIND(C)
      IMPORT :: c_ptr
      IMPLICIT NONE
      TYPE(c_ptr), VALUE :: handle, data
    END SUBROUTINE lammps_gather_bonds

    SUBROUTINE lammps_gather_angles(handle, data) BIND(C)
      IMPORT :: c_ptr
      IMPLICIT NONE
      TYPE(c_ptr), VALUE :: handle, data
    END SUBROUTINE lammps_gather_angles

    SUBROUTINE lammps_gather_dihedrals(handle, data) BIND(C)
      IMPORT :: c_ptr
      IMPLICIT NONE
      TYPE(c_ptr), VALUE :: handle, data
    END SUBROUTINE lammps_gather_dihedrals

    SUBROUTINE lammps_gather_impropers(handle, data) BIND(C)
      IMPORT :: c_ptr
      IMPLICIT NONE
      TYPE(c_ptr), VALUE :: handle, data
    END SUBROUTINE lammps_gather_impropers

    SUBROUTINE lammps_gather(handle, name, type, count, data) BIND(C)
      IMPORT :: c_ptr, c_int
      IMPLICIT NONE
      TYPE(c_ptr), VALUE :: handle, name, data
      INTEGER(c_int), VALUE :: type, count
    END SUBROUTINE lammps_gather

    SUBROUTINE lammps_gather_concat(handle, name, type, count, data) BIND(C)
      IMPORT :: c_ptr, c_int
      IMPLICIT NONE
      TYPE(c_ptr), VALUE :: handle, name, data
      INTEGER(c_int), VALUE :: type, count
    END SUBROUTINE lammps_gather_concat

    SUBROUTINE lammps_gather_subset(handle, name, type, count, ndata, ids, &
        data) BIND(C)
      IMPORT :: c_ptr, c_int
      IMPLICIT NONE
      TYPE(c_ptr), VALUE :: handle, name, ids, data
      INTEGER(c_int), VALUE :: type, count, ndata
    END SUBROUTINE lammps_gather_subset

    SUBROUTINE lammps_scatter(handle, name, type, count, data) BIND(C)
      IMPORT :: c_ptr, c_int
      IMPLICIT NONE
      TYPE(c_ptr), VALUE :: handle, name, data
      INTEGER(c_int), VALUE :: type, count
    END SUBROUTINE lammps_scatter

    SUBROUTINE lammps_scatter_subset(handle, name, type, count, ndata, ids, &
        data) BIND(C)
      IMPORT :: c_ptr, c_int
      IMPLICIT NONE
      TYPE(c_ptr), VALUE :: handle, name, ids, data
      INTEGER(c_int), VALUE :: count, ndata, type
    END SUBROUTINE lammps_scatter_subset

    FUNCTION lammps_create_atoms(handle, n, id, type, x, v, image, bexpand) &
    BIND(C)
      IMPORT :: c_ptr, c_int
      IMPLICIT NONE
      TYPE(c_ptr), VALUE :: handle, id, type, x, v, image
      INTEGER(c_int), VALUE :: n, bexpand
      INTEGER(c_int) :: lammps_create_atoms
    END FUNCTION lammps_create_atoms

    FUNCTION lammps_find_pair_neighlist(handle, style, exact, nsub, reqid) &
    BIND(C)
      IMPORT :: c_ptr, c_int
      IMPLICIT NONE
      TYPE(c_ptr), VALUE :: handle, style
      INTEGER(c_int), VALUE :: exact, nsub, reqid
      INTEGER(c_int) :: lammps_find_pair_neighlist
    END FUNCTION lammps_find_pair_neighlist

    FUNCTION lammps_find_fix_neighlist(handle, id, reqid) BIND(C)
      IMPORT :: c_int, c_ptr
      IMPLICIT NONE
      TYPE(c_ptr), VALUE :: handle, id
      INTEGER(c_int), VALUE :: reqid
      INTEGER(c_int) :: lammps_find_fix_neighlist
    END FUNCTION lammps_find_fix_neighlist

    FUNCTION lammps_find_compute_neighlist(handle, id, reqid) BIND(C)
      IMPORT :: c_int, c_ptr
      IMPLICIT NONE
      TYPE(c_ptr), VALUE :: handle, id
      INTEGER(c_int), VALUE :: reqid
      INTEGER(c_int) :: lammps_find_compute_neighlist
    END FUNCTION lammps_find_compute_neighlist

    FUNCTION lammps_neighlist_num_elements(handle, idx) BIND(C)
      IMPORT :: c_ptr, c_int
      TYPE(c_ptr), VALUE :: handle
      INTEGER(c_int), VALUE :: idx
      INTEGER(c_int) :: lammps_neighlist_num_elements
    END FUNCTION lammps_neighlist_num_elements

    SUBROUTINE lammps_neighlist_element_neighbors(handle, idx, element, &
        iatom, numneigh, neighbors) BIND(C)
      IMPORT :: c_ptr, c_int
      TYPE(c_ptr), VALUE :: handle
      INTEGER(c_int), VALUE :: idx, element
      INTEGER(c_int) :: iatom, numneigh
      TYPE(c_ptr) :: neighbors
    END SUBROUTINE lammps_neighlist_element_neighbors

    FUNCTION lammps_version(handle) BIND(C)
      IMPORT :: c_ptr, c_int
      IMPLICIT NONE
      TYPE(c_ptr), VALUE :: handle
      INTEGER(c_int) :: lammps_version
    END FUNCTION lammps_version

    SUBROUTINE lammps_get_os_info(buffer, buf_size) BIND(C)
      IMPORT :: c_ptr, c_int
      IMPLICIT NONE
      TYPE(c_ptr), VALUE :: buffer
      INTEGER(c_int), VALUE :: buf_size
    END SUBROUTINE lammps_get_os_info

    FUNCTION lammps_config_has_mpi_support() BIND(C)
      IMPORT :: c_int
      IMPLICIT NONE
      INTEGER(c_int) :: lammps_config_has_mpi_support
    END FUNCTION lammps_config_has_mpi_support

    FUNCTION lammps_config_has_gzip_support() BIND(C)
      IMPORT :: c_int
      IMPLICIT NONE
      INTEGER(c_int) :: lammps_config_has_gzip_support
    END FUNCTION lammps_config_has_gzip_support

    FUNCTION lammps_config_has_png_support() BIND(C)
      IMPORT :: c_int
      IMPLICIT NONE
      INTEGER(c_int) :: lammps_config_has_png_support
    END FUNCTION lammps_config_has_png_support

    FUNCTION lammps_config_has_jpeg_support() BIND(C)
      IMPORT :: c_int
      IMPLICIT NONE
      INTEGER(c_int) :: lammps_config_has_jpeg_support
    END FUNCTION lammps_config_has_jpeg_support

    FUNCTION lammps_config_has_ffmpeg_support() BIND(C)
      IMPORT :: c_int
      IMPLICIT NONE
      INTEGER(c_int) :: lammps_config_has_ffmpeg_support
    END FUNCTION lammps_config_has_ffmpeg_support

    FUNCTION lammps_config_has_exceptions() BIND(C)
      IMPORT :: c_int
      IMPLICIT NONE
      INTEGER(c_int) :: lammps_config_has_exceptions
    END FUNCTION lammps_config_has_exceptions

    FUNCTION lammps_config_has_package(name) BIND(C)
      IMPORT :: c_int, c_ptr
      IMPLICIT NONE
      TYPE(c_ptr), VALUE :: name
      INTEGER(c_int) :: lammps_config_has_package
    END FUNCTION lammps_config_has_package

    FUNCTION lammps_config_package_count() BIND(C)
      IMPORT :: c_int
      IMPLICIT NONE
      INTEGER(c_int) :: lammps_config_package_count
    END FUNCTION lammps_config_package_count

    FUNCTION lammps_config_package_name(idx, buffer, buf_size) BIND(C)
      IMPORT :: c_int, c_ptr
      IMPLICIT NONE
      INTEGER(c_int) :: lammps_config_package_name
      INTEGER(c_int), VALUE :: idx, buf_size
      TYPE(c_ptr), VALUE :: buffer
    END FUNCTION lammps_config_package_name

    FUNCTION lammps_config_accelerator(package, category, setting) BIND(C)
      IMPORT :: c_int, c_ptr
      IMPLICIT NONE
      TYPE(c_ptr), VALUE :: package, category, setting
      INTEGER(c_int) :: lammps_config_accelerator
    END FUNCTION lammps_config_accelerator

    FUNCTION lammps_has_gpu_device() BIND(C)
      IMPORT :: c_int
      IMPLICIT NONE
      INTEGER(c_int) :: lammps_has_gpu_device
    END FUNCTION lammps_has_gpu_device

    SUBROUTINE lammps_get_gpu_device_info(buffer, buf_size) BIND(C)
      IMPORT :: c_int, c_ptr
      IMPLICIT NONE
      TYPE(c_ptr), VALUE :: buffer
      INTEGER(c_int), VALUE :: buf_size
    END SUBROUTINE lammps_get_gpu_device_info

    FUNCTION lammps_has_style(handle, category, name) BIND(C)
      IMPORT :: c_ptr, c_int
      IMPLICIT NONE
      TYPE(c_ptr), VALUE :: handle, category, name
      INTEGER(c_int) :: lammps_has_style
    END FUNCTION lammps_has_style

    FUNCTION lammps_style_count(handle, category) BIND(C)
      IMPORT :: c_ptr, c_int
      IMPLICIT NONE
      TYPE(c_ptr), VALUE :: handle, category
      INTEGER(c_int) :: lammps_style_count
    END FUNCTION lammps_style_count

    FUNCTION lammps_style_name(handle, category, idx, buffer, buf_size) BIND(C)
      IMPORT :: c_ptr, c_int
      IMPLICIT NONE
      TYPE(c_ptr), VALUE :: handle, category, buffer
      INTEGER(c_int), VALUE :: idx, buf_size
      INTEGER(c_int) :: lammps_style_name
    END FUNCTION lammps_style_name

    FUNCTION lammps_has_id(handle, category, name) BIND(C)
      IMPORT :: c_ptr, c_int
      IMPLICIT NONE
      TYPE(c_ptr), VALUE :: handle, category, name
      INTEGER(c_int) :: lammps_has_id
    END FUNCTION lammps_has_id

    FUNCTION lammps_id_count(handle, category) BIND(C)
      IMPORT :: c_ptr, c_int
      IMPLICIT NONE
      TYPE(c_ptr), VALUE :: handle, category
      INTEGER(c_int) :: lammps_id_count
    END FUNCTION lammps_id_count

    FUNCTION lammps_id_name(handle, category, idx, buffer, buf_size) BIND(C)
      IMPORT :: c_ptr, c_int
      IMPLICIT NONE
      TYPE(c_ptr), VALUE :: handle, category, buffer
      INTEGER(c_int), VALUE :: idx, buf_size
      INTEGER(c_int) :: lammps_id_name
    END FUNCTION lammps_id_name

    FUNCTION lammps_plugin_count() BIND(C)
      IMPORT :: c_int
      IMPLICIT NONE
      INTEGER(c_int) :: lammps_plugin_count
    END FUNCTION lammps_plugin_count

    FUNCTION lammps_plugin_name(idx, stylebuf, namebuf, buf_size) BIND(C)
      IMPORT :: c_int, c_ptr
      IMPLICIT NONE
      INTEGER(c_int), VALUE :: idx, buf_size
      TYPE(c_ptr), VALUE :: stylebuf, namebuf
      INTEGER(c_int) :: lammps_plugin_name
    END FUNCTION lammps_plugin_name

    ! We don't call lammps_encode_image_flags because its interface is
    ! ambiguous: we don't know sizeof(imageint) prior to compile time.
    ! It is re-written in Fortran below. It was easier to do the same for
    ! lammps_decode_image_flags's equivalent.

    SUBROUTINE lammps_set_fix_external_callback(handle, id, funcptr, ptr) &
    BIND(C)
      IMPORT :: c_ptr, c_funptr
      TYPE(c_ptr), VALUE :: handle, id, ptr
      TYPE(c_funptr), VALUE :: funcptr
    END SUBROUTINE lammps_set_fix_external_callback

    FUNCTION lammps_fix_external_get_force(handle, id) BIND(C)
      IMPORT :: c_ptr
      TYPE(c_ptr), VALUE :: handle, id
      TYPE(c_ptr) :: lammps_fix_external_get_force
    END FUNCTION lammps_fix_external_get_force

    SUBROUTINE lammps_fix_external_set_energy_global(handle, id, eng) BIND(C)
      IMPORT :: c_ptr, c_double
      TYPE(c_ptr), VALUE :: handle, id
      REAL(c_double), VALUE :: eng
    END SUBROUTINE lammps_fix_external_set_energy_global

    SUBROUTINE lammps_fix_external_set_virial_global(handle, id, virial) &
    BIND(C)
      IMPORT :: c_ptr
      TYPE(c_ptr), VALUE :: handle, id, virial
    END SUBROUTINE lammps_fix_external_set_virial_global

    SUBROUTINE lammps_fix_external_set_energy_peratom(handle, id, eng) BIND(C)
      IMPORT :: c_ptr
      TYPE(c_ptr), VALUE :: handle, id, eng
    END SUBROUTINE lammps_fix_external_set_energy_peratom

    SUBROUTINE lammps_fix_external_set_virial_peratom(handle, id, virial) &
    BIND(C)
      IMPORT :: c_ptr
      TYPE(c_ptr), VALUE :: handle, id, virial
    END SUBROUTINE lammps_fix_external_set_virial_peratom

    SUBROUTINE lammps_fix_external_set_vector_length(handle, id, length) &
    BIND(C)
      IMPORT :: c_ptr, c_int
      TYPE(c_ptr), VALUE :: handle, id
      INTEGER(c_int), VALUE :: length
    END SUBROUTINE lammps_fix_external_set_vector_length

    SUBROUTINE lammps_fix_external_set_vector(handle, id, idx, val) BIND(C)
      IMPORT :: c_ptr, c_int, c_double
      TYPE(c_ptr), VALUE :: handle, id
      INTEGER(c_int), VALUE :: idx
      REAL(c_double), VALUE :: val
    END SUBROUTINE lammps_fix_external_set_vector

    SUBROUTINE lammps_flush_buffers(handle) BIND(C)
      IMPORT :: c_ptr
      IMPLICIT NONE
      TYPE(c_ptr), VALUE :: handle
    END SUBROUTINE lammps_flush_buffers

    SUBROUTINE lammps_free(ptr) BIND(C)
      IMPORT :: c_ptr
      IMPLICIT NONE
      TYPE(c_ptr), VALUE :: ptr
    END SUBROUTINE lammps_free

    INTEGER(c_int) FUNCTION lammps_is_running(handle) BIND(C)
      IMPORT :: c_ptr, c_int
      IMPLICIT NONE
      TYPE(c_ptr), VALUE :: handle
    END FUNCTION lammps_is_running

    SUBROUTINE lammps_force_timeout(handle) BIND(C)
      IMPORT :: c_ptr
      IMPLICIT NONE
      TYPE(c_ptr), VALUE :: handle
    END SUBROUTINE lammps_force_timeout

    INTEGER(c_int) FUNCTION lammps_has_error(handle) BIND(C)
      IMPORT :: c_ptr, c_int
      IMPLICIT NONE
      TYPE(c_ptr), VALUE :: handle
    END FUNCTION lammps_has_error

    INTEGER(c_int) FUNCTION lammps_get_last_error_message &
        (handle, buffer, buf_size) BIND(C)
      IMPORT :: c_ptr, c_int, c_char
      IMPLICIT NONE
      TYPE(c_ptr), VALUE :: handle, buffer
      INTEGER(c_int), VALUE :: buf_size
    END FUNCTION lammps_get_last_error_message

    !---------------------------------------------------------------------
    ! Utility functions imported for convenience (not in library.h)
    !---------------------------------------------------------------------
    FUNCTION lammps_malloc(size) BIND(C, name='malloc')
      IMPORT :: c_ptr, c_size_t
      IMPLICIT NONE
      INTEGER(c_size_t), VALUE :: size
      TYPE(c_ptr) :: lammps_malloc
    END FUNCTION lammps_malloc

    FUNCTION c_strlen(str) BIND(C, name='strlen')
      IMPORT :: c_ptr, c_size_t
      IMPLICIT NONE
      TYPE(c_ptr), INTENT(IN), VALUE :: str
      INTEGER(c_size_t) :: c_strlen
    END FUNCTION c_strlen

  END INTERFACE

CONTAINS
  ! Fortran wrappers and helper functions.

  ! Constructor for the LAMMPS class.
  ! Combined wrapper around lammps_open_fortran() and lammps_open_no_mpi()
  TYPE(lammps) FUNCTION lmp_open(args, comm)
    INTEGER, INTENT(IN), OPTIONAL :: comm
    CHARACTER(LEN=*), INTENT(IN), OPTIONAL :: args(:)
    TYPE(c_ptr), ALLOCATABLE     :: argv(:)
    INTEGER(c_int)               :: i, c_comm, argc

    IF (PRESENT(args)) THEN
      ! convert fortran argument list to c style
      argc = SIZE(args)
      ALLOCATE(argv(argc))
      DO i=1, argc
         argv(i) = f2c_string(args(i))
      END DO
    ELSE
      argc = 1
      ALLOCATE(argv(1))
      argv(1) = f2c_string("liblammps")
    ENDIF

    IF (PRESENT(comm)) THEN
      c_comm = comm
      lmp_open%handle = lammps_open(argc, argv, c_comm)
    ELSE
      lmp_open%handle = lammps_open_no_mpi(argc, argv, c_null_ptr)
    END IF

    ! Clean up allocated memory
    DO i=1, argc
      CALL lammps_free(argv(i))
    END DO
    DEALLOCATE(argv)

    ! Assign style and type members so lmp_open%style%global and such work
    lmp_open%style%global = LMP_STYLE_GLOBAL
    lmp_open%style%atom = LMP_STYLE_ATOM
    lmp_open%style%local = LMP_STYLE_LOCAL
    lmp_open%type%scalar = LMP_TYPE_SCALAR
    lmp_open%type%vector = LMP_TYPE_VECTOR
    lmp_open%type%array = LMP_TYPE_ARRAY
    lmp_open%dtype%i32 = LAMMPS_INT
    lmp_open%dtype%i64 = LAMMPS_INT64
    lmp_open%dtype%r64 = LAMMPS_DOUBLE
    lmp_open%dtype%str = LAMMPS_STRING

    ! Assign constants for bigint and tagint for use elsewhere
    SIZE_TAGINT = lmp_extract_setting(lmp_open, 'tagint')
    SIZE_BIGINT = lmp_extract_setting(lmp_open, 'bigint')
    SIZE_IMAGEINT = lmp_extract_setting(lmp_open, 'imageint')
  END FUNCTION lmp_open

  ! Combined Fortran wrapper around lammps_close() and lammps_mpi_finalize()
  SUBROUTINE lmp_close(self, finalize)
    CLASS(lammps), INTENT(IN) :: self
    LOGICAL, INTENT(IN), OPTIONAL :: finalize

    CALL lammps_close(self%handle)

    IF (PRESENT(finalize)) THEN
      IF (finalize) THEN
        CALL lammps_kokkos_finalize()
        CALL lammps_mpi_finalize()
      END IF
    END IF
  END SUBROUTINE lmp_close

  ! equivalent function to lammps_error()
  SUBROUTINE lmp_error(self, error_type, error_text)
    CLASS(lammps) :: self
    INTEGER(c_int) :: error_type
    CHARACTER(len=*) :: error_text
    TYPE(c_ptr) :: str

    str = f2c_string(error_text)
    CALL lammps_error(self%handle, error_type, str)
    CALL lammps_free(str)
  END SUBROUTINE lmp_error

  ! equivalent function to lammps_file()
  SUBROUTINE lmp_file(self, filename)
    CLASS(lammps), INTENT(IN) :: self
    CHARACTER(len=*) :: filename
    TYPE(c_ptr) :: str

    str = f2c_string(filename)
    CALL lammps_file(self%handle, str)
    CALL lammps_free(str)
  END SUBROUTINE lmp_file

  ! equivalent function to lammps_command()
  SUBROUTINE lmp_command(self, cmd)
    CLASS(lammps), INTENT(IN) :: self
    CHARACTER(len=*) :: cmd
    TYPE(c_ptr) :: str

    str = f2c_string(cmd)
    CALL lammps_command(self%handle, str)
    CALL lammps_free(str)
  END SUBROUTINE lmp_command

  ! equivalent function to lammps_commands_list()
  SUBROUTINE lmp_commands_list(self, cmds)
    CLASS(lammps), INTENT(IN) :: self
    CHARACTER(LEN=*), INTENT(IN), OPTIONAL :: cmds(:)
    TYPE(c_ptr), ALLOCATABLE     :: cmdv(:)
    INTEGER :: i, ncmd

    ! convert command list to c style
    ncmd = SIZE(cmds)
    ALLOCATE(cmdv(ncmd))
    DO i=1, ncmd
        cmdv(i) = f2c_string(cmds(i))
    END DO

    CALL lammps_commands_list(self%handle, ncmd, cmdv)

    ! Clean up allocated memory
    DO i=1, ncmd
        CALL lammps_free(cmdv(i))
    END DO
    DEALLOCATE(cmdv)
  END SUBROUTINE lmp_commands_list

  ! equivalent function to lammps_commands_string()
  SUBROUTINE lmp_commands_string(self, str)
    CLASS(lammps), INTENT(IN) :: self
    CHARACTER(len=*) :: str
    TYPE(c_ptr) :: tmp

    tmp = f2c_string(str)
    CALL lammps_commands_string(self%handle, tmp)
    CALL lammps_free(tmp)
  END SUBROUTINE lmp_commands_string

  ! equivalent function to lammps_get_natoms
  REAL(c_double) FUNCTION lmp_get_natoms(self)
    CLASS(lammps) :: self

    lmp_get_natoms = lammps_get_natoms(self%handle)
  END FUNCTION lmp_get_natoms

  ! equivalent function to lammps_get_thermo
  REAL(c_double) FUNCTION lmp_get_thermo(self,name)
    CLASS(lammps), INTENT(IN) :: self
    CHARACTER(LEN=*) :: name
    TYPE(c_ptr) :: Cname

    Cname = f2c_string(name)
    lmp_get_thermo = lammps_get_thermo(self%handle, Cname)
    CALL lammps_free(Cname)
  END FUNCTION lmp_get_thermo

  ! equivalent function to lammps_last_thermo
  FUNCTION lmp_last_thermo(self,what,index) RESULT(thermo_data)
    CLASS(lammps), INTENT(IN), TARGET :: self
    CHARACTER(LEN=*), INTENT(IN) :: what
    INTEGER :: index
    INTEGER(c_int) :: idx
    TYPE(lammps_data) :: thermo_data, type_data
    INTEGER(c_int) :: datatype
    TYPE(c_ptr) :: Cname, Cptr

    idx = index - 1
    ! set data type for known cases
    SELECT CASE (what)
    CASE ('step')
        IF (SIZE_BIGINT == 4_c_int) THEN
            datatype = LAMMPS_INT
        ELSE
            datatype = LAMMPS_INT64
        END IF
    CASE ('num')
        datatype = LAMMPS_INT
    CASE ('type')
        datatype = LAMMPS_INT
    CASE ('keyword')
        datatype = LAMMPS_STRING
    CASE ('data')
        Cname = f2c_string('type')
        Cptr = lammps_last_thermo(self%handle,Cname,idx)
        type_data%lammps_instance => self
        type_data%datatype = DATA_INT
        CALL C_F_POINTER(Cptr, type_data%i32)
        datatype = type_data%i32
        CALL lammps_free(Cname)
    CASE DEFAULT
        datatype = -1
    END SELECT

    Cname = f2c_string(what)
    Cptr = lammps_last_thermo(self%handle,Cname,idx)
    CALL lammps_free(Cname)

    thermo_data%lammps_instance => self
    SELECT CASE (datatype)
    CASE (LAMMPS_INT)
        thermo_data%datatype = DATA_INT
        CALL C_F_POINTER(Cptr, thermo_data%i32)
    CASE (LAMMPS_INT64)
        thermo_data%datatype = DATA_INT64
        CALL C_F_POINTER(Cptr, thermo_data%i64)
    CASE (LAMMPS_DOUBLE)
        thermo_data%datatype = DATA_DOUBLE
        CALL C_F_POINTER(Cptr, thermo_data%r64)
    CASE (LAMMPS_STRING)
        thermo_data%datatype = DATA_STRING
        thermo_data%str = c2f_string(Cptr)
    CASE DEFAULT
        CALL lmp_error(self, LMP_ERROR_ALL + LMP_ERROR_WORLD, &
          'Unknown pointer type in last_thermo')
    END SELECT
  END FUNCTION lmp_last_thermo

  ! equivalent subroutine to lammps_extract_box
  SUBROUTINE lmp_extract_box(self, boxlo, boxhi, xy, yz, xz, pflags, boxflag)
    CLASS(lammps), INTENT(IN) :: self
    REAL(c_double), INTENT(OUT), TARGET, OPTIONAL :: boxlo(3), boxhi(3)
    REAL(c_double), INTENT(OUT), TARGET, OPTIONAL :: xy, yz, xz
    LOGICAL, INTENT(OUT), OPTIONAL :: pflags(3), boxflag
    INTEGER(c_int), TARGET :: c_pflags(3), c_boxflag
    TYPE(c_ptr) :: ptr(7)

    ptr = c_null_ptr
    IF (PRESENT(boxlo)) ptr(1) = C_LOC(boxlo(1))
    IF (PRESENT(boxhi)) ptr(2) = C_LOC(boxhi(1))
    IF (PRESENT(xy)) ptr(3) = C_LOC(xy)
    IF (PRESENT(yz)) ptr(4) = C_LOC(yz)
    IF (PRESENT(xz)) ptr(5) = C_LOC(xz)
    IF (PRESENT(pflags)) ptr(6) = C_LOC(c_pflags(1))
    IF (PRESENT(boxflag)) ptr(7) = C_LOC(c_boxflag)
    CALL lammps_extract_box(self%handle, ptr(1), ptr(2), ptr(3), ptr(4), &
      ptr(5), ptr(6), ptr(7))
    IF (PRESENT(pflags)) pflags = (c_pflags /= 0_c_int)
    IF (PRESENT(boxflag)) boxflag = (c_boxflag /= 0_c_int)
  END SUBROUTINE lmp_extract_box

  ! equivalent function to lammps_reset_box
  SUBROUTINE lmp_reset_box(self, boxlo, boxhi, xy, yz, xz)
    CLASS(lammps), INTENT(IN) :: self
    REAL(c_double), INTENT(IN) :: boxlo(3), boxhi(3), xy, yz, xz

    CALL lammps_reset_box(self%handle, boxlo, boxhi, xy, yz, xz)
  END SUBROUTINE lmp_reset_box

  ! equivalent function to lammps_memory_usage
  SUBROUTINE lmp_memory_usage(self,meminfo)
    CLASS(lammps), INTENT(IN) :: self
    INTEGER, PARAMETER :: MEMINFO_ELEM = 3
    REAL(c_double), DIMENSION(MEMINFO_ELEM), INTENT(OUT) :: meminfo

    CALL lammps_memory_usage(self%handle,meminfo)
  END SUBROUTINE lmp_memory_usage

  ! equivalent function to lammps_get_mpi_comm
  INTEGER FUNCTION lmp_get_mpi_comm(self)
    CLASS(lammps), INTENT(IN) :: self

    lmp_get_mpi_comm = lammps_get_mpi_comm(self%handle)
  END FUNCTION lmp_get_mpi_comm

  ! equivalent function to lammps_extract_setting
  INTEGER(c_int) FUNCTION lmp_extract_setting(self, keyword)
    CLASS(lammps), INTENT(IN) :: self
    CHARACTER(LEN=*), INTENT(IN) :: keyword
    TYPE(c_ptr) :: Ckeyword

    Ckeyword = f2c_string(keyword)
    lmp_extract_setting = lammps_extract_setting(self%handle, Ckeyword)
    CALL lammps_free(Ckeyword)
  END FUNCTION lmp_extract_setting

  ! equivalent function to lammps_extract_global
  ! the assignment is actually overloaded so as to bind the pointers to
  ! lammps data based on the information available from LAMMPS
  FUNCTION lmp_extract_global(self, name) RESULT(global_data)
    CLASS(lammps), INTENT(IN), TARGET :: self
    CHARACTER(LEN=*), INTENT(IN) :: name
    TYPE(lammps_data) :: global_data
    INTEGER(c_int) :: datatype
    TYPE(c_ptr) :: Cname, Cptr
    INTEGER(c_size_t) :: length

    ! Determine vector length
    ! FIXME Is there a way to get the length of the vector from C rather
    ! than defining it here AND in the Python API?
    SELECT CASE (name)
      CASE ('boxlo','boxhi','sublo','subhi','sublo_lambda','subhi_lambda', &
            'periodicity')
        length = 3
      CASE DEFAULT
        length = 1
      ! string cases do not use "length"
    END SELECT

    Cname = f2c_string(name)
    datatype = lammps_extract_global_datatype(self%handle, Cname)
      ! above could be c_null_ptr in place of self%handle...doesn't matter
    Cptr = lammps_extract_global(self%handle, Cname)
    CALL lammps_free(Cname)

    global_data%lammps_instance => self
    SELECT CASE (datatype)
      CASE (LAMMPS_INT)
        IF (length == 1) THEN
          global_data%datatype = DATA_INT
          CALL C_F_POINTER(Cptr, global_data%i32)
        ELSE
          global_data%datatype = DATA_INT_1D
          CALL C_F_POINTER(Cptr, global_data%i32_vec, [length])
        END IF
      CASE (LAMMPS_INT64)
        IF (length == 1) THEN
          global_data%datatype = DATA_INT64
          CALL C_F_POINTER(Cptr, global_data%i64)
        ELSE
          global_data%datatype = DATA_INT64_1D
          CALL C_F_POINTER(Cptr, global_data%i64_vec, [length])
        END IF
      CASE (LAMMPS_DOUBLE)
        IF (length == 1) THEN
          global_data%datatype = DATA_DOUBLE
          CALL C_F_POINTER(Cptr, global_data%r64)
        ELSE
          global_data%datatype = DATA_DOUBLE_1D
          CALL C_F_POINTER(Cptr, global_data%r64_vec, [length])
        END IF
      CASE (LAMMPS_STRING)
        global_data%datatype = DATA_STRING
        global_data%str = c2f_string(Cptr)
      CASE DEFAULT
        CALL lmp_error(self, LMP_ERROR_ALL + LMP_ERROR_WORLD, &
          'Unknown pointer type in extract_global')
    END SELECT
  END FUNCTION

  ! equivalent function to lammps_extract_atom
  ! the assignment is actually overloaded so as to bind the pointers to
  ! lammps data based on the information available from LAMMPS
  FUNCTION lmp_extract_atom(self, name) RESULT(peratom_data)
    CLASS(lammps), INTENT(IN), TARGET :: self
    CHARACTER(LEN=*), INTENT(IN) :: name
    TYPE(lammps_data) :: peratom_data

    INTEGER(c_int) :: datatype
    TYPE(c_ptr) :: Cname, Cptr
    INTEGER(c_int) :: ntypes, nmax
    INTEGER :: nrows, ncols
    REAL(c_double), DIMENSION(:), POINTER :: dummy
    TYPE(c_ptr), DIMENSION(:), POINTER :: Catomptr
    CHARACTER(LEN=:), ALLOCATABLE :: error_msg

    nmax = lmp_extract_setting(self, 'nmax')
    ntypes = lmp_extract_setting(self, 'ntypes')
    Cname = f2c_string(name)
    datatype = lammps_extract_atom_datatype(self%handle, Cname)
    Cptr = lammps_extract_atom(self%handle, Cname)
    CALL lammps_free(Cname)

    SELECT CASE (name)
      CASE ('mass')
        ncols = ntypes + 1
        nrows = 1
      CASE ('x','v','f','mu','omega','torque','angmom')
        ncols = nmax
        nrows = 3
      CASE DEFAULT
        ncols = nmax
        nrows = 1
    END SELECT

    peratom_data%lammps_instance => self
    SELECT CASE (datatype)
      CASE (LAMMPS_INT)
        peratom_data%datatype = DATA_INT_1D
        CALL C_F_POINTER(Cptr, peratom_data%i32_vec, [ncols])
      CASE (LAMMPS_INT64)
        peratom_data%datatype = DATA_INT64_1D
        CALL C_F_POINTER(Cptr, peratom_data%i64_vec, [ncols])
      CASE (LAMMPS_DOUBLE)
        peratom_data%datatype = DATA_DOUBLE_1D
        IF (name == 'mass') THEN
          CALL C_F_POINTER(Cptr, dummy, [ncols])
          peratom_data%r64_vec(0:) => dummy
        ELSE
          CALL C_F_POINTER(Cptr, peratom_data%r64_vec, [ncols])
        END IF
      CASE (LAMMPS_DOUBLE_2D)
        peratom_data%datatype = DATA_DOUBLE_2D
        ! First, we dereference the void** pointer to point to the void*
        CALL C_F_POINTER(Cptr, Catomptr, [ncols])
        ! Catomptr(1) now points to the first element of the array
        CALL C_F_POINTER(Catomptr(1), peratom_data%r64_mat, [nrows,ncols])
      CASE (-1)
        CALL lmp_error(self, LMP_ERROR_ALL + LMP_ERROR_WORLD, &
          'per-atom property ' // name // ' not found in extract_setting')
      CASE DEFAULT
        error_msg = ' '
        WRITE(error_msg,'(A,I0,A)') 'return value ', datatype, &
          ' from lammps_extract_atom_datatype not known [Fortran/extract_atom]'
        CALL lmp_error(self, LMP_ERROR_ALL + LMP_ERROR_WORLD, error_msg)
    END SELECT
  END FUNCTION lmp_extract_atom

  ! equivalent function to lammps_extract_compute
  ! the assignment operator is overloaded so as to bind the pointers to
  ! lammps data based on the information available from LAMMPS
  FUNCTION lmp_extract_compute(self, id, style, type) RESULT(compute_data)
    CLASS(lammps), INTENT(IN), TARGET :: self
    CHARACTER(LEN=*), INTENT(IN) :: id
    INTEGER(c_int), INTENT(IN) :: style, type
    TYPE(lammps_data) :: compute_data

    TYPE(c_ptr) :: Cid, Cptr, Ctemp
    INTEGER :: nrows, ncols, length
    INTEGER(c_int), POINTER :: temp
    TYPE(c_ptr), DIMENSION(:), POINTER :: Ccomputeptr

    Cid = f2c_string(id)
    Cptr = lammps_extract_compute(self%handle, Cid, style, type)

    IF (.NOT. C_ASSOCIATED(Cptr)) THEN
      CALL lmp_error(self, LMP_ERROR_ALL + LMP_ERROR_WORLD, &
        'Pointer from LAMMPS is NULL [Fortran/extract_compute]')
    END IF

    ! Remember that rows and columns in C are transposed in Fortran!
    compute_data%lammps_instance => self
    SELECT CASE (type)
      CASE (LMP_TYPE_SCALAR)
        compute_data%datatype = DATA_DOUBLE
        length = 1
        nrows = 1
        ncols = 1
        CALL C_F_POINTER(Cptr, compute_data%r64)
      CASE (LMP_TYPE_VECTOR)
        compute_data%datatype = DATA_DOUBLE_1D
        IF (style == LMP_STYLE_ATOM) THEN
          length = self%extract_setting('nmax')
        ELSE
          Ctemp = lammps_extract_compute(self%handle,Cid,style,LMP_SIZE_VECTOR)
          CALL C_F_POINTER(Ctemp, temp)
          length = temp
        END IF
        CALL C_F_POINTER(Cptr, compute_data%r64_vec, [length])
      CASE (LMP_TYPE_ARRAY)
        compute_data%datatype = DATA_DOUBLE_2D
        IF (style == LMP_STYLE_ATOM) THEN
          ncols = self%extract_setting('nmax')
          Ctemp = lammps_extract_compute(self%handle,Cid,style,LMP_SIZE_COLS)
          CALL C_F_POINTER(Ctemp, temp)
          nrows = temp
        ELSE
          Ctemp = lammps_extract_compute(self%handle,Cid,style,LMP_SIZE_ROWS)
          CALL C_F_POINTER(Ctemp, temp)
          ncols = temp
          Ctemp = lammps_extract_compute(self%handle,Cid,style,LMP_SIZE_COLS)
          CALL C_F_POINTER(Ctemp, temp)
          nrows = temp
        END IF
        ! First, we dereference the void** pointer to point to a void* pointer
        CALL C_F_POINTER(Cptr, Ccomputeptr, [ncols])
        ! Ccomputeptr(1) now points to the first element of the array
        CALL C_F_POINTER(Ccomputeptr(1), compute_data%r64_mat, [nrows, ncols])
      CASE DEFAULT
        CALL lmp_error(self, LMP_ERROR_ALL + LMP_ERROR_WORLD, &
          'unknown type value passed to extract_compute [Fortran API]')
    END SELECT
    CALL lammps_free(Cid)
  END FUNCTION lmp_extract_compute

  FUNCTION lmp_extract_fix(self, id, style, type, nrow, ncol) RESULT(fix_data)
    CLASS(lammps), INTENT(IN), TARGET :: self
    CHARACTER(LEN=*), INTENT(IN) :: id
    INTEGER(c_int), INTENT(IN) :: style, type
    INTEGER(c_int), INTENT(IN), OPTIONAL :: nrow, ncol
    TYPE(lammps_fix_data) :: fix_data

    TYPE(c_ptr) :: Cid, Cptr, Ctemp
    TYPE(c_ptr), DIMENSION(:), POINTER :: Cfixptr
    INTEGER(c_int) :: Cnrow, Cncol
    REAL(c_double), POINTER :: Fptr
    INTEGER :: nrows, ncols
    INTEGER(c_int), POINTER :: temp

    ! We transpose ncol and nrow so the array appears to be transposed for
    ! global data, as it would be if we could access the C++ array directly
    Cnrow = -1
    Cncol = -1
    IF (PRESENT(nrow)) THEN
      IF (.NOT. PRESENT(ncol)) THEN
        ! Presumably the argument that's there is the vector length
        Cnrow = nrow - 1_c_int
        Cncol = -1_c_int
      ELSE
        ! Otherwise, the array is transposed, so...reverse the indices
        Cncol = nrow - 1_c_int
      END IF
    END IF

    IF (PRESENT(ncol)) Cnrow = ncol - 1_c_int

    Cid = f2c_string(id)
    Cptr = lammps_extract_fix(self%handle, Cid, style, type, Cnrow, Cncol)
    IF (.NOT. C_ASSOCIATED(Cptr)) THEN
      CALL lmp_error(self, LMP_ERROR_ALL + LMP_ERROR_WORLD, &
        'Pointer from LAMMPS is NULL for fix id "' // id &
        // '" [Fortran/extract_fix]')
    END IF

    fix_data%lammps_instance => self
    SELECT CASE (style)
      CASE (LMP_STYLE_GLOBAL)
        fix_data%datatype = DATA_DOUBLE
        CALL C_F_POINTER(Cptr, Fptr)
        fix_data%r64 = Fptr
        CALL lammps_free(Cptr)
      CASE (LMP_STYLE_ATOM, LMP_STYLE_LOCAL)
        SELECT CASE (type)
          CASE (LMP_TYPE_SCALAR)
            CALL lmp_error(self, LMP_ERROR_ALL + LMP_ERROR_WORLD, &
              'There is no such thing as a per-atom or local scalar&
              & [Fortran/extract_fix]')
          CASE (LMP_TYPE_VECTOR)
            fix_data%datatype = DATA_DOUBLE_1D
            IF (STYLE == LMP_STYLE_ATOM) THEN
              nrows = self%extract_setting('nmax')
            ELSE
              Ctemp = lammps_extract_fix(self%handle, Cid, style, &
                  LMP_SIZE_VECTOR, 0_c_int,0_c_int)
              CALL C_F_POINTER(Ctemp, temp)
              nrows = temp
            END IF
            CALL C_F_POINTER(Cptr, fix_data%r64_vec, [nrows])
          CASE (LMP_TYPE_ARRAY)
            fix_data%datatype = DATA_DOUBLE_2D
            IF (STYLE == LMP_STYLE_ATOM) THEN
              ! Fortran array is transposed relative to C
              ncols = self%extract_setting('nmax')
              Ctemp = lammps_extract_fix(self%handle, Cid, style, &
                  LMP_SIZE_COLS, 0_c_int,0_c_int)
              CALL C_F_POINTER(Ctemp, temp)
              nrows = temp
            ELSE
              ! Fortran array is transposed relative to C
              Ctemp = lammps_extract_fix(self%handle, Cid, style, &
                  LMP_SIZE_COLS, 0_c_int,0_c_int)
              CALL C_F_POINTER(Ctemp, temp)
              nrows = temp
              Ctemp = lammps_extract_fix(self%handle, Cid, style, &
                  LMP_SIZE_ROWS, 0_c_int,0_c_int)
              CALL C_F_POINTER(Ctemp, temp)
              ncols = temp
            END IF
            ! First, we dereference the void** to point to a void* pointer
            CALL C_F_POINTER(Cptr, Cfixptr, [ncols])
            ! Cfixptr(1) now points to the first element of the array
            CALL C_F_POINTER(Cfixptr(1), fix_data%r64_mat, [nrows, ncols])
          CASE DEFAULT
            CALL lmp_error(self, LMP_ERROR_ALL + LMP_ERROR_WORLD, &
              'unknown type value passed to extract_fix [Fortran API]')
        END SELECT
      CASE DEFAULT
        CALL lmp_error(self, LMP_ERROR_ALL + LMP_ERROR_WORLD, &
          'unknown style value passed to extract_fix [Fortran API]')
    END SELECT
    CALL lammps_free(Cid)
  END FUNCTION lmp_extract_fix

  ! equivalent function to lammps_extract_variable
  FUNCTION lmp_extract_variable(self, name, group) RESULT(variable_data)
    CLASS(lammps), INTENT(IN), TARGET :: self
    CHARACTER(LEN=*), INTENT(IN) :: name
    CHARACTER(LEN=*), INTENT(IN), OPTIONAL :: group
    TYPE(lammps_variable_data) :: variable_data

    TYPE(c_ptr) :: Cptr, Cname, Cgroup, Cveclength
    INTEGER(c_size_t) :: length
    INTEGER(c_int) :: datatype
    REAL(c_double), POINTER :: double => NULL()
    REAL(c_double), DIMENSION(:), POINTER :: double_vec => NULL()
    INTEGER(c_int), POINTER :: Clength => NULL()

    Cname = f2c_string(name)
    IF (PRESENT(group)) THEN
      Cgroup = f2c_string(group)
    ELSE
      Cgroup = c_null_ptr
    END IF
    datatype = lammps_extract_variable_datatype(self%handle, Cname)
    Cptr = lammps_extract_variable(self%handle, Cname, Cgroup)
    CALL lammps_free(Cname)
    CALL lammps_free(Cgroup)

    variable_data%lammps_instance => self
    SELECT CASE (datatype)
      CASE (LMP_VAR_EQUAL)
        variable_data%datatype = DATA_DOUBLE
        CALL C_F_POINTER(Cptr, double)
        variable_data%r64 = double
        CALL lammps_free(Cptr)
      CASE (LMP_VAR_ATOM)
        variable_data%datatype = DATA_DOUBLE_1D
        length = lmp_extract_setting(self, 'nlocal')
        CALL C_F_POINTER(Cptr, double_vec, [length])
        IF (ALLOCATED(variable_data%r64_vec)) DEALLOCATE(variable_data%r64_vec)
        ALLOCATE(variable_data%r64_vec(length))
        variable_data%r64_vec = double_vec
        CALL lammps_free(Cptr)
      CASE (LMP_VAR_VECTOR)
        variable_data%datatype = DATA_DOUBLE_1D
        Cgroup = f2c_string('LMP_SIZE_VECTOR') ! must match library.cpp
        Cname = f2c_string(name)
        Cveclength = lammps_extract_variable(self%handle, Cname, Cgroup)
        CALL C_F_POINTER(Cveclength, Clength)
        length = Clength
        CALL lammps_free(Cgroup)
        CALL lammps_free(Cname)
        CALL lammps_free(Cveclength)
        CALL C_F_POINTER(Cptr, double_vec, [length])
        IF (ALLOCATED(variable_data%r64_vec)) &
          DEALLOCATE(variable_data%r64_vec)
        ALLOCATE(variable_data%r64_vec(length))
        variable_data%r64_vec = double_vec
        ! DO NOT deallocate the C pointer
      CASE (LMP_VAR_STRING)
        variable_data%datatype = DATA_STRING
        length = c_strlen(Cptr)
        ALLOCATE(CHARACTER(LEN=length) :: variable_data%str)
        variable_data%str = c2f_string(Cptr)
        ! DO NOT deallocate the C pointer
      CASE (-1)
        CALL lmp_error(self, LMP_ERROR_ALL + LMP_ERROR_WORLD, &
          'Variable "' // TRIM(name) // &
          '" not found [Fortran/extract_variable]')
      CASE DEFAULT
        CALL lmp_error(self, LMP_ERROR_ALL + LMP_ERROR_WORLD, &
          'Unknown variable type returned from &
          &lammps_extract_variable_datatype [Fortran/extract_variable]')
    END SELECT
  END FUNCTION lmp_extract_variable

  ! equivalent function to lammps_set_variable
  SUBROUTINE lmp_set_variable(self, name, str)
    CLASS(lammps), INTENT(IN) :: self
    CHARACTER(LEN=*), INTENT(IN) :: name, str
    INTEGER :: err
    TYPE(c_ptr) :: Cstr, Cname

    Cstr = f2c_string(str)
    Cname = f2c_string(name)
    err = lammps_set_variable(self%handle, Cname, Cstr)
    CALL lammps_free(Cname)
    CALL lammps_free(Cstr)
    IF (err /= 0) THEN
      CALL lmp_error(self, LMP_ERROR_WARNING + LMP_ERROR_WORLD, &
        'WARNING: unable to set string variable "' // name &
        // '" [Fortran/set_variable]')
    END IF
  END SUBROUTINE lmp_set_variable

  ! equivalent function to lammps_gather_atoms (for integers)
  SUBROUTINE lmp_gather_atoms_int(self, name, count, data)
    CLASS(lammps), INTENT(IN) :: self
    CHARACTER(LEN=*), INTENT(IN) :: name
    INTEGER(c_int), INTENT(IN) :: count
    INTEGER(c_int), DIMENSION(:), ALLOCATABLE, TARGET, INTENT(OUT) :: data
    TYPE(c_ptr) :: Cdata, Cname
    INTEGER(c_int) :: natoms
    INTEGER(c_int), PARAMETER :: Ctype = 0_c_int
    REAL(c_double) :: dnatoms
    CHARACTER(LEN=100) :: error_msg

    IF (count /= 1 .AND. count /= 3) THEN
      CALL lmp_error(self, LMP_ERROR_ALL + LMP_ERROR_WORLD, 'gather_atoms&
        & requires "count" to be 1 or 3 [Fortran/gather_atoms]')
    END IF

    dnatoms = lmp_get_natoms(self)
    IF (dnatoms > HUGE(1_c_int)) THEN
      WRITE(error_msg,'(A,1X,I0,1X,A)') &
        'Cannot use library function gather_atoms with more than', &
        HUGE(0_c_int), 'atoms [Fortran/gather_atoms]'
      CALL lmp_error(self, LMP_ERROR_ALL + LMP_ERROR_WORLD, error_msg)
    END IF
    natoms = NINT(dnatoms, c_int)

    Cname = f2c_string(name)
    IF (ALLOCATED(data)) DEALLOCATE(data)
    ALLOCATE(data(natoms*count))
    Cdata = C_LOC(data(1))
    CALL lammps_gather_atoms(self%handle, Cname, Ctype, count, Cdata)
    CALL lammps_free(Cname)
  END SUBROUTINE lmp_gather_atoms_int

  ! equivalent function to lammps_gather_atoms (for doubles)
  SUBROUTINE lmp_gather_atoms_double(self, name, count, data)
    CLASS(lammps), INTENT(IN) :: self
    CHARACTER(LEN=*), INTENT(IN) :: name
    INTEGER(c_int), INTENT(IN) :: count
    REAL(c_double), DIMENSION(:), ALLOCATABLE, TARGET, INTENT(OUT) :: data
    TYPE(c_ptr) :: Cdata, Cname
    INTEGER(c_int) :: natoms
    INTEGER(c_int), PARAMETER :: Ctype = 1_c_int
    REAL(c_double) :: dnatoms
    CHARACTER(LEN=100) :: error_msg

    IF (count /= 1 .AND. count /= 3) THEN
      CALL lmp_error(self, LMP_ERROR_ALL + LMP_ERROR_WORLD, 'gather_atoms&
        & requires "count" to be 1 or 3 [Fortran/gather_atoms]')
    END IF

    dnatoms = lmp_get_natoms(self)
    IF (dnatoms > HUGE(1_c_int)) THEN
      WRITE(error_msg,'(A,1X,I0,1X,A)') &
        'Cannot use library function gather_atoms with more than', &
        HUGE(0_c_int), 'atoms [Fortran/gather_atoms]'
      CALL lmp_error(self, LMP_ERROR_ALL + LMP_ERROR_WORLD, error_msg)
    END IF
    natoms = NINT(dnatoms, c_int)

    Cname = f2c_string(name)
    IF (ALLOCATED(data)) DEALLOCATE(data)
    ALLOCATE(data(natoms*count))
    Cdata = C_LOC(data(1))
    CALL lammps_gather_atoms(self%handle, Cname, Ctype, count, Cdata)
    CALL lammps_free(Cname)
  END SUBROUTINE lmp_gather_atoms_double

  ! equivalent function to lammps_gather_atoms_concat (for integers)
  SUBROUTINE lmp_gather_atoms_concat_int(self, name, count, data)
    CLASS(lammps), INTENT(IN) :: self
    CHARACTER(LEN=*), INTENT(IN) :: name
    INTEGER(c_int), INTENT(IN) :: count
    INTEGER(c_int), DIMENSION(:), ALLOCATABLE, TARGET, INTENT(OUT) :: data
    TYPE(c_ptr) :: Cdata, Cname
    INTEGER(c_int) :: natoms
    INTEGER(c_int), PARAMETER :: Ctype = 0_c_int
    REAL(c_double) :: dnatoms
    CHARACTER(LEN=100) :: error_msg

    IF (count /= 1 .AND. count /= 3) THEN
      CALL lmp_error(self, LMP_ERROR_ALL + LMP_ERROR_WORLD, &
        'gather_atoms_concat requires "count" to be 1 or 3 &
        &[Fortran/gather_atoms_concat]')
    END IF

    dnatoms = lmp_get_natoms(self)
    IF (dnatoms > HUGE(1_c_int)) THEN
      WRITE(error_msg,'(A,1X,I0,1X,A)') &
        'Cannot use library function gather_atoms_concat with more than', &
        HUGE(0_c_int), 'atoms [Fortran/gather_atoms_concat]'
      CALL lmp_error(self, LMP_ERROR_ALL + LMP_ERROR_WORLD, error_msg)
    END IF
    natoms = NINT(dnatoms, c_int)

    Cname = f2c_string(name)
    IF (ALLOCATED(data)) DEALLOCATE(data)
    ALLOCATE(data(natoms*count))
    Cdata = C_LOC(data(1))
    CALL lammps_gather_atoms_concat(self%handle, Cname, Ctype, count, Cdata)
    CALL lammps_free(Cname)
  END SUBROUTINE lmp_gather_atoms_concat_int

  ! equivalent function to lammps_gather_atoms_concat (for doubles)
  SUBROUTINE lmp_gather_atoms_concat_double(self, name, count, data)
    CLASS(lammps), INTENT(IN) :: self
    CHARACTER(LEN=*), INTENT(IN) :: name
    INTEGER(c_int), INTENT(IN) :: count
    REAL(c_double), DIMENSION(:), ALLOCATABLE, TARGET, INTENT(OUT) :: data
    TYPE(c_ptr) :: Cdata, Cname
    INTEGER(c_int) :: natoms
    INTEGER(c_int), PARAMETER :: Ctype = 1_c_int
    REAL(c_double) :: dnatoms
    CHARACTER(LEN=100) :: error_msg

    IF (count /= 1 .AND. count /= 3) THEN
      CALL lmp_error(self, LMP_ERROR_ALL + LMP_ERROR_WORLD, &
        'gather_atoms_concat requires "count" to be 1 or 3 &
        &[Fortran/gather_atoms_concat]')
    END IF

    dnatoms = lmp_get_natoms(self)
    IF (dnatoms > HUGE(1_c_int)) THEN
      WRITE(error_msg,'(A,1X,I0,1X,A)') &
        'Cannot use library function gather_atoms_concat with more than', &
        HUGE(0_c_int), 'atoms [Fortran/gather_atoms_concat]'
      CALL lmp_error(self, LMP_ERROR_ALL + LMP_ERROR_WORLD, error_msg)
    END IF
    natoms = NINT(dnatoms, c_int)

    Cname = f2c_string(name)
    IF (ALLOCATED(data)) DEALLOCATE(data)
    ALLOCATE(data(natoms*count))
    Cdata = C_LOC(data(1))
    CALL lammps_gather_atoms_concat(self%handle, Cname, Ctype, count, Cdata)
    CALL lammps_free(Cname)
  END SUBROUTINE lmp_gather_atoms_concat_double

  ! equivalent function to lammps_gather_atoms_subset (for integers)
  SUBROUTINE lmp_gather_atoms_subset_int(self, name, count, ids, data)
    CLASS(lammps), INTENT(IN) :: self
    CHARACTER(LEN=*), INTENT(IN) :: name
    INTEGER(c_int), INTENT(IN) :: count
    INTEGER(c_int), DIMENSION(:), TARGET, INTENT(IN) :: ids
    INTEGER(c_int), DIMENSION(:), ALLOCATABLE, TARGET, INTENT(OUT) :: data
    INTEGER(c_int) :: ndata
    TYPE(c_ptr) :: Cdata, Cname, Cids
    INTEGER(c_int), PARAMETER :: Ctype = 0_c_int

    IF (count /= 1 .AND. count /= 3) THEN
      CALL lmp_error(self, LMP_ERROR_ALL + LMP_ERROR_WORLD, &
        'gather_atoms_subset requires "count" to be 1 or 3 &
        &[Fortran/gather_atoms_subset]')
    END IF

    ndata = SIZE(ids, KIND=c_int)

    Cname = f2c_string(name)
    IF (ALLOCATED(data)) DEALLOCATE(data)
    ALLOCATE(data(ndata*count))
    data = -1_c_int
    Cdata = C_LOC(data(1))
    Cids = C_LOC(ids(1))
    CALL lammps_gather_atoms_subset(self%handle, Cname, Ctype, count, &
        ndata, Cids, Cdata)
    CALL lammps_free(Cname)
  END SUBROUTINE lmp_gather_atoms_subset_int

  ! equivalent function to lammps_gather_atoms_subset (for doubles)
  SUBROUTINE lmp_gather_atoms_subset_double(self, name, count, ids, data)
    CLASS(lammps), INTENT(IN) :: self
    CHARACTER(LEN=*), INTENT(IN) :: name
    INTEGER(c_int), INTENT(IN) :: count
    INTEGER(c_int), DIMENSION(:), TARGET, INTENT(IN) :: ids
    REAL(c_double), DIMENSION(:), ALLOCATABLE, TARGET, INTENT(OUT) :: data
    INTEGER(c_int) :: ndata
    TYPE(c_ptr) :: Cdata, Cname, Cids
    INTEGER(c_int), PARAMETER :: Ctype = 1_c_int

    IF (count /= 1 .AND. count /= 3) THEN
      CALL lmp_error(self, LMP_ERROR_ALL + LMP_ERROR_WORLD, &
        'gather_atoms_subset requires "count" to be 1 or 3 &
        &[Fortran/gather_atoms_subset]')
    END IF

    ndata = SIZE(ids, KIND=c_int)

    Cname = f2c_string(name)
    IF (ALLOCATED(data)) DEALLOCATE(data)
    ALLOCATE(data(ndata*count))
    Cdata = C_LOC(data(1))
    Cids = C_LOC(ids(1))
    CALL lammps_gather_atoms_subset(self%handle, Cname, Ctype, count, &
        ndata, Cids, Cdata)
    CALL lammps_free(Cname)
  END SUBROUTINE lmp_gather_atoms_subset_double

  ! equivalent function to lammps_scatter_atoms (for integers)
  SUBROUTINE lmp_scatter_atoms_int(self, name, data)
    CLASS(lammps), INTENT(IN) :: self
    CHARACTER(LEN=*), INTENT(IN) :: name
    INTEGER(c_int), DIMENSION(:), TARGET :: data
    INTEGER(c_int) :: natoms, Ccount
    INTEGER(c_int), PARAMETER :: Ctype = 0_c_int
    TYPE(c_ptr) :: Cname, Cdata
    REAL(c_double) :: dnatoms
    CHARACTER(LEN=100) :: error_msg

    dnatoms = lmp_get_natoms(self)
    IF (dnatoms > HUGE(1_c_int)) THEN
      WRITE(error_msg,'(A,1X,I0,1X,A)') &
        'Cannot use library function scatter_atoms with more than', &
        HUGE(0_c_int), 'atoms [Fortran/scatter_atoms]'
      CALL lmp_error(self, LMP_ERROR_ALL + LMP_ERROR_WORLD, error_msg)
    END IF
    natoms = NINT(dnatoms, c_int)

    Cname = f2c_string(name)
    Cdata = C_LOC(data(1))
    Ccount = SIZE(data) / natoms

    IF (Ccount /= 1 .AND. Ccount /= 3) THEN
      CALL lmp_error(self, LMP_ERROR_ALL + LMP_ERROR_WORLD, &
        'lammps_scatter_atoms requires either 1 or 3 data per atom')
    END IF
    CALL lammps_scatter_atoms(self%handle, Cname, Ctype, Ccount, Cdata)
    CALL lammps_free(Cname)
  END SUBROUTINE lmp_scatter_atoms_int

  ! equivalent function to lammps_scatter_atoms (for doubles)
  SUBROUTINE lmp_scatter_atoms_double(self, name, data)
    CLASS(lammps), INTENT(IN) :: self
    CHARACTER(LEN=*), INTENT(IN) :: name
    REAL(c_double), DIMENSION(:), TARGET :: data
    INTEGER(c_int) :: natoms, Ccount
    INTEGER(c_int), PARAMETER :: Ctype = 1_c_int
    TYPE(c_ptr) :: Cname, Cdata
    REAL(c_double) :: dnatoms
    CHARACTER(LEN=100) :: error_msg

    dnatoms = lmp_get_natoms(self)
    IF (dnatoms > HUGE(1_c_int)) THEN
      WRITE(error_msg,'(A,1X,I0,1X,A)') &
        'Cannot use library function scatter_atoms with more than', &
        HUGE(0_c_int), 'atoms [Fortran/scatter_atoms]'
      CALL lmp_error(self, LMP_ERROR_ALL + LMP_ERROR_WORLD, error_msg)
    END IF
    natoms = NINT(dnatoms, c_int)

    Cname = f2c_string(name)
    Cdata = C_LOC(data(1))
    Ccount = SIZE(data) / natoms

    IF (Ccount /= 1 .AND. Ccount /= 3) THEN
      CALL lmp_error(self, LMP_ERROR_ALL + LMP_ERROR_WORLD, &
        'scatter_atoms requires either 1 or 3 data per atom &
        &[Fortran/scatter_atoms]')
    END IF
    CALL lammps_scatter_atoms(self%handle, Cname, Ctype, Ccount, Cdata)
    CALL lammps_free(Cname)
  END SUBROUTINE lmp_scatter_atoms_double

  ! equivalent function to lammps_scatter_atoms_subset (for integers)
  SUBROUTINE lmp_scatter_atoms_subset_int(self, name, ids, data)
    CLASS(lammps), INTENT(IN) :: self
    CHARACTER(LEN=*), INTENT(IN) :: name
    INTEGER(c_int), DIMENSION(:), TARGET :: ids
    INTEGER(c_int), DIMENSION(:), TARGET :: data
    INTEGER(c_int), PARAMETER :: Ctype = 0_c_int
    INTEGER(c_int) :: Cndata, Ccount
    TYPE(c_ptr) :: Cdata, Cname, Cids

    Cndata = SIZE(ids, KIND=c_int)
    Ccount = SIZE(data, KIND=c_int) / Cndata
    IF (Ccount /= 1 .AND. Ccount /= 3) THEN
      CALL lmp_error(self, LMP_ERROR_ALL + LMP_ERROR_WORLD, &
        'scatter_atoms_subset requires either 1 or 3 data per atom &
        &[Fortran/scatter_atoms_subset]')
    END IF

    Cname = f2c_string(name)
    Cdata = C_LOC(data(1))
    Cids = C_LOC(ids(1))
    CALL lammps_scatter_atoms_subset(self%handle, Cname, Ctype, Ccount, &
      Cndata, Cids, Cdata)
    CALL lammps_free(Cname)
  END SUBROUTINE lmp_scatter_atoms_subset_int

  ! equivalent function to lammps_scatter_atoms_subset (for doubles)
  SUBROUTINE lmp_scatter_atoms_subset_double(self, name, ids, data)
    CLASS(lammps), INTENT(IN) :: self
    CHARACTER(LEN=*), INTENT(IN) :: name
    INTEGER(c_int), DIMENSION(:), TARGET :: ids
    REAL(c_double), DIMENSION(:), TARGET :: data
    INTEGER(c_int), PARAMETER :: Ctype = 1_c_int
    INTEGER(c_int) :: Cndata, Ccount
    TYPE(c_ptr) :: Cdata, Cname, Cids

    Cndata = SIZE(ids, KIND=c_int)
    Ccount = SIZE(data, KIND=c_int) / Cndata
    IF (Ccount /= 1 .AND. Ccount /= 3) THEN
      CALL lmp_error(self, LMP_ERROR_ALL + LMP_ERROR_WORLD, &
        'scatter_atoms_subset requires either 1 or 3 data per atom &
        &[Fortran/scatter_atoms_subset]')
    END IF

    Cname = f2c_string(name)
    Cdata = C_LOC(data(1))
    Cids = C_LOC(ids(1))
    CALL lammps_scatter_atoms_subset(self%handle, Cname, Ctype, Ccount, &
      Cndata, Cids, Cdata)
    CALL lammps_free(Cname)
  END SUBROUTINE lmp_scatter_atoms_subset_double

  ! equivalent function to lammps_gather_bonds (LAMMPS_SMALLSMALL or SMALLBIG)
  SUBROUTINE lmp_gather_bonds_small(self, data)
    CLASS(lammps), INTENT(IN) :: self
    INTEGER(c_int), DIMENSION(:), ALLOCATABLE, TARGET, INTENT(OUT) :: data
    INTEGER(c_int), POINTER :: nbonds_small
    INTEGER(c_int64_t), POINTER :: nbonds_big
    TYPE(c_ptr) :: Cdata

    IF (SIZE_TAGINT /= 4_c_int) THEN
      CALL lmp_error(self, LMP_ERROR_ALL + LMP_ERROR_WORLD, &
        'Incompatible integer kind in gather_bonds [Fortran/gather_bonds]')
    END IF
    IF (ALLOCATED(data)) DEALLOCATE(data)
    IF (SIZE_BIGINT == 4_c_int) THEN
      nbonds_small = lmp_extract_global(self, 'nbonds')
      ALLOCATE(data(3*nbonds_small))
    ELSE
      nbonds_big = lmp_extract_global(self, 'nbonds')
      ALLOCATE(data(3*nbonds_big))
    END IF
    Cdata = C_LOC(data(1))
    CALL lammps_gather_bonds(self%handle, Cdata)
  END SUBROUTINE lmp_gather_bonds_small

  ! equivalent function to lammps_gather_bonds (LAMMPS_BIGBIG)
  SUBROUTINE lmp_gather_bonds_big(self, data)
    CLASS(lammps), INTENT(IN) :: self
    INTEGER(c_int64_t), DIMENSION(:), ALLOCATABLE, TARGET, INTENT(OUT) :: data
    INTEGER(c_int64_t), POINTER :: nbonds
    TYPE(c_ptr) :: Cdata

    IF (SIZE_TAGINT /= 8_c_int) THEN
      CALL lmp_error(self, LMP_ERROR_ALL + LMP_ERROR_WORLD, &
        'Incompatible integer kind in gather_bonds [Fortran/gather_bonds]')
    END IF
    nbonds = lmp_extract_global(self, 'nbonds')
    IF (ALLOCATED(data)) DEALLOCATE(data)
    ALLOCATE(data(3*nbonds))
    Cdata = C_LOC(data(1))
    CALL lammps_gather_bonds(self%handle, Cdata)
  END SUBROUTINE lmp_gather_bonds_big

  ! equivalent function to lammps_gather_angles (LAMMPS_SMALLSMALL or SMALLBIG)
  SUBROUTINE lmp_gather_angles_small(self, data)
    CLASS(lammps), INTENT(IN) :: self
    INTEGER(c_int), DIMENSION(:), ALLOCATABLE, TARGET, INTENT(OUT) :: data
    INTEGER(c_int), POINTER :: nangles_small
    INTEGER(c_int64_t), POINTER :: nangles_big
    TYPE(c_ptr) :: Cdata

    IF (SIZE_TAGINT /= 4_c_int) THEN
      CALL lmp_error(self, LMP_ERROR_ALL + LMP_ERROR_WORLD, &
        'Incompatible integer kind in gather_angles [Fortran/gather_angles]')
    END IF
    IF (ALLOCATED(data)) DEALLOCATE(data)
    IF (SIZE_BIGINT == 4_c_int) THEN
      nangles_small = lmp_extract_global(self, 'nangles')
      ALLOCATE(data(4*nangles_small))
    ELSE
      nangles_big = lmp_extract_global(self, 'nangles')
      ALLOCATE(data(4*nangles_big))
    END IF
    Cdata = C_LOC(data(1))
    CALL lammps_gather_angles(self%handle, Cdata)
  END SUBROUTINE lmp_gather_angles_small

  ! equivalent function to lammps_gather_angles (LAMMPS_BIGBIG)
  SUBROUTINE lmp_gather_angles_big(self, data)
    CLASS(lammps), INTENT(IN) :: self
    INTEGER(c_int64_t), DIMENSION(:), ALLOCATABLE, TARGET, INTENT(OUT) :: data
    INTEGER(c_int64_t), POINTER :: nangles
    TYPE(c_ptr) :: Cdata

    IF (SIZE_TAGINT /= 8_c_int) THEN
      CALL lmp_error(self, LMP_ERROR_ALL + LMP_ERROR_WORLD, &
        'Incompatible integer kind in gather_angles [Fortran/gather_angles]')
    END IF
    nangles = lmp_extract_global(self, 'nangles')
    IF (ALLOCATED(data)) DEALLOCATE(data)
    ALLOCATE(data(4*nangles))
    Cdata = C_LOC(data(1))
    CALL lammps_gather_angles(self%handle, Cdata)
  END SUBROUTINE lmp_gather_angles_big

  ! equivalent function to lammps_gather_dihedrals (LAMMPS_SMALLSMALL or SMALLBIG)
  SUBROUTINE lmp_gather_dihedrals_small(self, data)
    CLASS(lammps), INTENT(IN) :: self
    INTEGER(c_int), DIMENSION(:), ALLOCATABLE, TARGET, INTENT(OUT) :: data
    INTEGER(c_int), POINTER :: ndihedrals_small
    INTEGER(c_int64_t), POINTER :: ndihedrals_big
    TYPE(c_ptr) :: Cdata

    IF (SIZE_TAGINT /= 4_c_int) THEN
      CALL lmp_error(self, LMP_ERROR_ALL + LMP_ERROR_WORLD, &
        'Incompatible integer kind in gather_dihedrals [Fortran/gather_dihedrals]')
    END IF
    IF (ALLOCATED(data)) DEALLOCATE(data)
    IF (SIZE_BIGINT == 4_c_int) THEN
      ndihedrals_small = lmp_extract_global(self, 'ndihedrals')
      ALLOCATE(data(5*ndihedrals_small))
    ELSE
      ndihedrals_big = lmp_extract_global(self, 'ndihedrals')
      ALLOCATE(data(5*ndihedrals_big))
    END IF
    Cdata = C_LOC(data(1))
    CALL lammps_gather_dihedrals(self%handle, Cdata)
  END SUBROUTINE lmp_gather_dihedrals_small

  ! equivalent function to lammps_gather_dihedrals (LAMMPS_BIGBIG)
  SUBROUTINE lmp_gather_dihedrals_big(self, data)
    CLASS(lammps), INTENT(IN) :: self
    INTEGER(c_int64_t), DIMENSION(:), ALLOCATABLE, TARGET, INTENT(OUT) :: data
    INTEGER(c_int64_t), POINTER :: ndihedrals
    TYPE(c_ptr) :: Cdata

    IF (SIZE_TAGINT /= 8_c_int) THEN
      CALL lmp_error(self, LMP_ERROR_ALL + LMP_ERROR_WORLD, &
        'Incompatible integer kind in gather_dihedrals [Fortran/gather_dihedrals]')
    END IF
    ndihedrals = lmp_extract_global(self, 'ndihedrals')
    IF (ALLOCATED(data)) DEALLOCATE(data)
    ALLOCATE(data(5*ndihedrals))
    Cdata = C_LOC(data(1))
    CALL lammps_gather_dihedrals(self%handle, Cdata)
  END SUBROUTINE lmp_gather_dihedrals_big

  ! equivalent function to lammps_gather_impropers (LAMMPS_SMALLSMALL or SMALLBIG)
  SUBROUTINE lmp_gather_impropers_small(self, data)
    CLASS(lammps), INTENT(IN) :: self
    INTEGER(c_int), DIMENSION(:), ALLOCATABLE, TARGET, INTENT(OUT) :: data
    INTEGER(c_int), POINTER :: nimpropers_small
    INTEGER(c_int64_t), POINTER :: nimpropers_big
    TYPE(c_ptr) :: Cdata

    IF (SIZE_TAGINT /= 4_c_int) THEN
      CALL lmp_error(self, LMP_ERROR_ALL + LMP_ERROR_WORLD, &
        'Incompatible integer kind in gather_impropers [Fortran/gather_impropers]')
    END IF
    IF (ALLOCATED(data)) DEALLOCATE(data)
    IF (SIZE_BIGINT == 4_c_int) THEN
      nimpropers_small = lmp_extract_global(self, 'nimpropers')
      ALLOCATE(data(5*nimpropers_small))
    ELSE
      nimpropers_big = lmp_extract_global(self, 'nimpropers')
      ALLOCATE(data(5*nimpropers_big))
    END IF
    Cdata = C_LOC(data(1))
    CALL lammps_gather_impropers(self%handle, Cdata)
  END SUBROUTINE lmp_gather_impropers_small

  ! equivalent function to lammps_gather_impropers (LAMMPS_BIGBIG)
  SUBROUTINE lmp_gather_impropers_big(self, data)
    CLASS(lammps), INTENT(IN) :: self
    INTEGER(c_int64_t), DIMENSION(:), ALLOCATABLE, TARGET, INTENT(OUT) :: data
    INTEGER(c_int64_t), POINTER :: nimpropers
    TYPE(c_ptr) :: Cdata

    IF (SIZE_TAGINT /= 8_c_int) THEN
      CALL lmp_error(self, LMP_ERROR_ALL + LMP_ERROR_WORLD, &
        'Incompatible integer kind in gather_impropers [Fortran/gather_impropers]')
    END IF
    nimpropers = lmp_extract_global(self, 'nimpropers')
    IF (ALLOCATED(data)) DEALLOCATE(data)
    ALLOCATE(data(5*nimpropers))
    Cdata = C_LOC(data(1))
    CALL lammps_gather_impropers(self%handle, Cdata)
  END SUBROUTINE lmp_gather_impropers_big

  ! equivalent function to lammps_gather (for int data)
  SUBROUTINE lmp_gather_int(self, name, count, data)
    CLASS(lammps), INTENT(IN) :: self
    CHARACTER(LEN=*), INTENT(IN) :: name
    INTEGER(c_int), INTENT(IN) :: count
    INTEGER(c_int), DIMENSION(:), ALLOCATABLE, TARGET, INTENT(OUT) :: data
    TYPE(c_ptr) :: Cdata, Cname
    INTEGER(c_int) :: natoms
    INTEGER(c_int), PARAMETER :: Ctype = 0_c_int
    REAL(c_double) :: dnatoms
    CHARACTER(LEN=100) :: error_msg

    IF (count /= 1 .AND. count /= 3) THEN
      CALL lmp_error(self, LMP_ERROR_ALL + LMP_ERROR_WORLD, &
        'gather requires "count" to be 1 or 3 [Fortran/gather]')
    END IF

    dnatoms = lmp_get_natoms(self)
    IF (dnatoms > HUGE(1_c_int)) THEN
      WRITE(error_msg,'(A,1X,I0,1X,A)') &
        'Cannot use library function gather with more than', &
        HUGE(0_c_int), 'atoms [Fortran/gather]'
      CALL lmp_error(self, LMP_ERROR_ALL + LMP_ERROR_WORLD, error_msg)
    END IF
    natoms = NINT(dnatoms, c_int)

    Cname = f2c_string(name)
    IF (ALLOCATED(data)) DEALLOCATE(data)
    ALLOCATE(data(natoms*count))
    Cdata = C_LOC(data(1))
    CALL lammps_gather(self%handle, Cname, Ctype, count, Cdata)
    CALL lammps_free(Cname)
  END SUBROUTINE lmp_gather_int

  ! equivalent function to lammps_gather_atoms (for doubles)
  SUBROUTINE lmp_gather_double(self, name, count, data)
    CLASS(lammps), INTENT(IN) :: self
    CHARACTER(LEN=*), INTENT(IN) :: name
    INTEGER(c_int), INTENT(IN) :: count
    REAL(c_double), DIMENSION(:), ALLOCATABLE, TARGET, INTENT(OUT) :: data
    TYPE(c_ptr) :: Cdata, Cname
    INTEGER(c_int) :: natoms
    INTEGER(c_int), PARAMETER :: Ctype = 1_c_int
    REAL(c_double) :: dnatoms
    CHARACTER(LEN=100) :: error_msg

    IF (count /= 1 .AND. count /= 3) THEN
      CALL lmp_error(self, LMP_ERROR_ALL + LMP_ERROR_WORLD, &
        'gather requires "count" to be 1 or 3 [Fortran/gather]')
    END IF

    dnatoms = lmp_get_natoms(self)
    IF (dnatoms > HUGE(1_c_int)) THEN
      WRITE(error_msg,'(A,1X,I0,1X,A)') &
        'Cannot use library function gather with more than', &
        HUGE(0_c_int), 'atoms [Fortran/gather]'
      CALL lmp_error(self, LMP_ERROR_ALL + LMP_ERROR_WORLD, error_msg)
    END IF
    natoms = NINT(dnatoms, c_int)

    Cname = f2c_string(name)
    IF (ALLOCATED(data)) DEALLOCATE(data)
    ALLOCATE(data(natoms*count))
    Cdata = C_LOC(data(1))
    CALL lammps_gather(self%handle, Cname, Ctype, count, Cdata)
    CALL lammps_free(Cname)
  END SUBROUTINE lmp_gather_double

  ! equivalent function to lammps_gather_concat (for ints)
  SUBROUTINE lmp_gather_concat_int(self, name, count, data)
    CLASS(lammps), INTENT(IN) :: self
    CHARACTER(LEN=*), INTENT(IN) :: name
    INTEGER(c_int), INTENT(IN) :: count
    INTEGER(c_int), DIMENSION(:), ALLOCATABLE, TARGET, INTENT(OUT) :: data
    TYPE(c_ptr) :: Cdata, Cname
    INTEGER(c_int) :: natoms
    INTEGER(c_int), PARAMETER :: Ctype = 0_c_int
    REAL(c_double) :: dnatoms
    CHARACTER(LEN=100) :: error_msg

    IF (count /= 1 .AND. count /= 3) THEN
      CALL lmp_error(self, LMP_ERROR_ALL + LMP_ERROR_WORLD, &
        'gather_concat requires "count" to be 1 or 3 [Fortran/gather_concat]')
    END IF

    dnatoms = lmp_get_natoms(self)
    IF (dnatoms > HUGE(1_c_int)) THEN
      WRITE(error_msg,'(A,1X,I0,1X,A)') &
        'Cannot use library function gather_concat with more than', &
        HUGE(0_c_int), 'atoms [Fortran/gather_concat]'
      CALL lmp_error(self, LMP_ERROR_ALL + LMP_ERROR_WORLD, error_msg)
    END IF
    natoms = NINT(dnatoms, c_int)

    Cname = f2c_string(name)
    IF (ALLOCATED(data)) DEALLOCATE(data)
    ALLOCATE(data(natoms*count))
    Cdata = C_LOC(data(1))
    CALL lammps_gather_concat(self%handle, Cname, Ctype, count, Cdata)
    CALL lammps_free(Cname)
  END SUBROUTINE lmp_gather_concat_int

  ! equivalent function to lammps_gather_concat (for doubles)
  SUBROUTINE lmp_gather_concat_double(self, name, count, data)
    CLASS(lammps), INTENT(IN) :: self
    CHARACTER(LEN=*), INTENT(IN) :: name
    INTEGER(c_int), INTENT(IN) :: count
    REAL(c_double), DIMENSION(:), ALLOCATABLE, TARGET, INTENT(OUT) :: data
    TYPE(c_ptr) :: Cdata, Cname
    INTEGER(c_int) :: natoms
    INTEGER(c_int), PARAMETER :: Ctype = 1_c_int
    REAL(c_double) :: dnatoms
    CHARACTER(LEN=100) :: error_msg

    IF (count /= 1 .AND. count /= 3) THEN
      CALL lmp_error(self, LMP_ERROR_ALL + LMP_ERROR_WORLD, &
        'gather_concat requires "count" to be 1 or 3 [Fortran/gather_concat]')
    END IF

    dnatoms = lmp_get_natoms(self)
    IF (dnatoms > HUGE(1_c_int)) THEN
      WRITE(error_msg,'(A,1X,I0,1X,A)') &
        'Cannot use library function gather_concat with more than', &
        HUGE(0_c_int), 'atoms [Fortran/gather_concat]'
      CALL lmp_error(self, LMP_ERROR_ALL + LMP_ERROR_WORLD, error_msg)
    END IF
    natoms = NINT(dnatoms, c_int)

    Cname = f2c_string(name)
    IF (ALLOCATED(data)) DEALLOCATE(data)
    ALLOCATE(data(natoms*count))
    Cdata = C_LOC(data(1))
    CALL lammps_gather_concat(self%handle, Cname, Ctype, count, Cdata)
    CALL lammps_free(Cname)
  END SUBROUTINE lmp_gather_concat_double

  ! equivalent function to lammps_gather_subset (for integers)
  SUBROUTINE lmp_gather_subset_int(self, name, count, ids, data)
    CLASS(lammps), INTENT(IN) :: self
    CHARACTER(LEN=*), INTENT(IN) :: name
    INTEGER(c_int), INTENT(IN) :: count
    INTEGER(c_int), DIMENSION(:), TARGET, INTENT(IN) :: ids
    INTEGER(c_int), DIMENSION(:), ALLOCATABLE, TARGET, INTENT(OUT) :: data
    INTEGER(c_int) :: ndata
    TYPE(c_ptr) :: Cdata, Cname, Cids
    INTEGER(c_int), PARAMETER :: Ctype = 0_c_int

    IF (count /= 1 .AND. count /= 3) THEN
      CALL lmp_error(self, LMP_ERROR_ALL + LMP_ERROR_WORLD, &
        'gather_subset requires "count" to be 1 or 3 [Fortran/gather_subset]')
    END IF

    ndata = SIZE(ids, KIND=c_int)

    Cname = f2c_string(name)
    IF (ALLOCATED(data)) DEALLOCATE(data)
    ALLOCATE(data(ndata*count))
    data = -1_c_int
    Cdata = C_LOC(data(1))
    Cids = C_LOC(ids(1))
    CALL lammps_gather_subset(self%handle, Cname, Ctype, count, &
        ndata, Cids, Cdata)
    CALL lammps_free(Cname)
  END SUBROUTINE lmp_gather_subset_int

  ! equivalent function to lammps_gather_subset (for doubles)
  SUBROUTINE lmp_gather_subset_double(self, name, count, ids, data)
    CLASS(lammps), INTENT(IN) :: self
    CHARACTER(LEN=*), INTENT(IN) :: name
    INTEGER(c_int), INTENT(IN) :: count
    INTEGER(c_int), DIMENSION(:), TARGET, INTENT(IN) :: ids
    REAL(c_double), DIMENSION(:), ALLOCATABLE, TARGET, INTENT(OUT) :: data
    INTEGER(c_int) :: ndata
    TYPE(c_ptr) :: Cdata, Cname, Cids
    INTEGER(c_int), PARAMETER :: Ctype = 1_c_int

    IF (count /= 1 .AND. count /= 3) THEN
      CALL lmp_error(self, LMP_ERROR_ALL + LMP_ERROR_WORLD, &
        'gather_subset requires "count" to be 1 or 3 [Fortran/gather_subset]')
    END IF

    ndata = SIZE(ids, KIND=c_int)

    Cname = f2c_string(name)
    IF (ALLOCATED(data)) DEALLOCATE(data)
    ALLOCATE(data(ndata*count))
    Cdata = C_LOC(data(1))
    Cids = C_LOC(ids(1))
    CALL lammps_gather_subset(self%handle, Cname, Ctype, count, &
        ndata, Cids, Cdata)
    CALL lammps_free(Cname)
  END SUBROUTINE lmp_gather_subset_double

  ! equivalent function to lammps_scatter (for integers)
  SUBROUTINE lmp_scatter_int(self, name, data)
    CLASS(lammps), INTENT(IN) :: self
    CHARACTER(LEN=*), INTENT(IN) :: name
    INTEGER(c_int), DIMENSION(:), TARGET :: data
    INTEGER(c_int) :: natoms, Ccount
    INTEGER(c_int), PARAMETER :: Ctype = 0_c_int
    TYPE(c_ptr) :: Cname, Cdata
    REAL(c_double) :: dnatoms
    CHARACTER(LEN=100) :: error_msg

    dnatoms = lmp_get_natoms(self)
    IF (dnatoms > HUGE(1_c_int)) THEN
      WRITE(error_msg,'(A,1X,I0,1X,A)') &
        'Cannot use library function scatter with more than', &
        HUGE(0_c_int), 'atoms [Fortran/scatter]'
      CALL lmp_error(self, LMP_ERROR_ALL + LMP_ERROR_WORLD, error_msg)
    END IF
    natoms = NINT(dnatoms, c_int)

    Cname = f2c_string(name)
    Cdata = C_LOC(data(1))
    Ccount = SIZE(data) / natoms

    IF (Ccount /= 1 .AND. Ccount /= 3) THEN
      CALL lmp_error(self, LMP_ERROR_ALL + LMP_ERROR_WORLD, &
        'lammps_scatter requires either 1 or 3 data per atom')
    END IF
    CALL lammps_scatter(self%handle, Cname, Ctype, Ccount, Cdata)
    CALL lammps_free(Cname)
  END SUBROUTINE lmp_scatter_int

  ! equivalent function to lammps_scatter (for doubles)
  SUBROUTINE lmp_scatter_double(self, name, data)
    CLASS(lammps), INTENT(IN) :: self
    CHARACTER(LEN=*), INTENT(IN) :: name
    REAL(c_double), DIMENSION(:), TARGET :: data
    INTEGER(c_int) :: natoms, Ccount
    INTEGER(c_int), PARAMETER :: Ctype = 1_c_int
    TYPE(c_ptr) :: Cname, Cdata
    REAL(c_double) :: dnatoms
    CHARACTER(LEN=100) :: error_msg

    dnatoms = lmp_get_natoms(self)
    IF (dnatoms > HUGE(1_c_int)) THEN
      WRITE(error_msg,'(A,1X,I0,1X,A)') &
        'Cannot use library function scatter with more than', &
        HUGE(0_c_int), 'atoms [Fortran/scatter]'
      CALL lmp_error(self, LMP_ERROR_ALL + LMP_ERROR_WORLD, error_msg)
    END IF
    natoms = NINT(dnatoms, c_int)

    Cname = f2c_string(name)
    Cdata = C_LOC(data(1))
    Ccount = SIZE(data) / natoms

    IF (Ccount /= 1 .AND. Ccount /= 3) THEN
      CALL lmp_error(self, LMP_ERROR_ALL + LMP_ERROR_WORLD, &
        'scatter requires either 1 or 3 data per atom [Fortran/scatter]')
    END IF
    CALL lammps_scatter(self%handle, Cname, Ctype, Ccount, Cdata)
    CALL lammps_free(Cname)
  END SUBROUTINE lmp_scatter_double

  ! equivalent function to lammps_scatter_subset (for integers)
  SUBROUTINE lmp_scatter_subset_int(self, name, ids, data)
    CLASS(lammps), INTENT(IN) :: self
    CHARACTER(LEN=*), INTENT(IN) :: name
    INTEGER(c_int), DIMENSION(:), TARGET :: ids
    INTEGER(c_int), DIMENSION(:), TARGET :: data
    INTEGER(c_int), PARAMETER :: Ctype = 0_c_int
    INTEGER(c_int) :: Cndata, Ccount
    TYPE(c_ptr) :: Cdata, Cname, Cids

    Cndata = SIZE(ids, KIND=c_int)
    Ccount = SIZE(data, KIND=c_int) / Cndata
    IF (Ccount /= 1 .AND. Ccount /= 3) THEN
      CALL lmp_error(self, LMP_ERROR_ALL + LMP_ERROR_WORLD, &
        'scatter_subset requires either 1 or 3 data per atom &
        &[Fortran/scatter_subset]')
    END IF

    Cname = f2c_string(name)
    Cdata = C_LOC(data(1))
    Cids = C_LOC(ids(1))
    CALL lammps_scatter_subset(self%handle, Cname, Ctype, Ccount, &
      Cndata, Cids, Cdata)
    CALL lammps_free(Cname)
  END SUBROUTINE lmp_scatter_subset_int

  ! equivalent function to lammps_scatter_subset (for doubles)
  SUBROUTINE lmp_scatter_subset_double(self, name, ids, data)
    CLASS(lammps), INTENT(IN) :: self
    CHARACTER(LEN=*), INTENT(IN) :: name
    INTEGER(c_int), DIMENSION(:), TARGET :: ids
    REAL(c_double), DIMENSION(:), TARGET :: data
    INTEGER(c_int), PARAMETER :: Ctype = 1_c_int
    INTEGER(c_int) :: Cndata, Ccount
    TYPE(c_ptr) :: Cdata, Cname, Cids

    Cndata = SIZE(ids, KIND=c_int)
    Ccount = SIZE(data, KIND=c_int) / Cndata
    IF (Ccount /= 1 .AND. Ccount /= 3) THEN
      CALL lmp_error(self, LMP_ERROR_ALL + LMP_ERROR_WORLD, &
        'scatter_subset requires either 1 or 3 data per atom')
    END IF

    Cname = f2c_string(name)
    Cdata = C_LOC(data(1))
    Cids = C_LOC(ids(1))
    CALL lammps_scatter_subset(self%handle, Cname, Ctype, Ccount, &
      Cndata, Cids, Cdata)
    CALL lammps_free(Cname)
  END SUBROUTINE lmp_scatter_subset_double

  ! equivalent function to lammps_create_atoms (int ids or id absent)
  SUBROUTINE lmp_create_atoms_int(self, id, type, x, v, image, bexpand)
    CLASS(lammps), INTENT(IN) :: self
    INTEGER(c_int), DIMENSION(:), TARGET, OPTIONAL :: id, image
    INTEGER(c_int), DIMENSION(:), TARGET, OPTIONAL :: type
    REAL(c_double), DIMENSION(:), TARGET, OPTIONAL :: x, v
    LOGICAL, OPTIONAL :: bexpand
    INTEGER(c_int) :: n, Cbexpand
    TYPE(c_ptr) :: Cid, Ctype, Cx, Cv, Cimage
    INTEGER(c_int) :: tagint_size, atoms_created

    ! type is actually NOT optional, but we can't make id optional without it,
    ! so we check at run-time
    IF (.NOT. PRESENT(type)) THEN
      CALL lmp_error(self, LMP_ERROR_ALL + LMP_ERROR_WORLD, &
        'the "type" argument to create_atoms is required&
        & [Fortran/create_atoms]')
    END IF

    tagint_size = lmp_extract_setting(self, 'tagint')
    IF (tagint_size /= 4_c_int .AND. (PRESENT(id) .OR. PRESENT(image))) THEN
      CALL lmp_error(self, LMP_ERROR_ALL + LMP_ERROR_WORLD, &
        'Unable to create_atoms; your id/image array types are incompatible&
        & with LAMMPS_SMALLBIG and LAMMPS_SMALLSMALL [Fortran/create_atoms]')
    END IF
    n = SIZE(type, KIND=c_int)
    IF (PRESENT(bexpand)) THEN
      IF (bexpand) THEN
        Cbexpand = 1_c_int
      ELSE
        Cbexpand = 0_c_int
      END IF
    ELSE
      Cbexpand = 0_c_int
    END IF
    IF (PRESENT(id)) THEN
      Cid = C_LOC(id(1))
    ELSE
      Cid = c_null_ptr
    END IF
    IF (PRESENT(type)) THEN
      Ctype = C_LOC(type(1))
    END IF
    IF (PRESENT(image)) THEN
      Cimage = C_LOC(image(1))
    ELSE
      Cimage = c_null_ptr
    END IF
    IF (PRESENT(x)) THEN
      Cx = C_LOC(x(1))
    ELSE
      CALL lmp_error(self, LMP_ERROR_ALL + LMP_ERROR_WORLD, &
        'the argument "x" to create_atoms is required')
    END IF
    IF (PRESENT(v)) THEN
      Cv = C_LOC(v(1))
    ELSE
      Cv = c_null_ptr
    END IF
    atoms_created = lammps_create_atoms(self%handle, n, Cid, Ctype, Cx, Cv, &
      Cimage, Cbexpand)
    IF ( atoms_created < 0_c_int ) THEN
      CALL lmp_error(self, LMP_ERROR_ALL + LMP_ERROR_WORLD, &
        'error when trying to create atoms [Fortran/create_atoms]')
    ELSE IF ( atoms_created /= n ) THEN
      CALL lmp_error(self, LMP_ERROR_WARNING + LMP_ERROR_WORLD, &
        'atoms created /= atoms asked to create [Fortran/create_atoms]')
    END IF
  END SUBROUTINE lmp_create_atoms_int

  ! equivalent function to lammps_create_atoms (long int ids and images)
  SUBROUTINE lmp_create_atoms_bigbig(self, id, type, x, v, image, bexpand)
    CLASS(lammps), INTENT(IN) :: self
    INTEGER(c_int64_t), DIMENSION(:), TARGET :: id
    INTEGER(c_int), DIMENSION(:), TARGET :: type
    REAL(c_double), DIMENSION(:), TARGET :: x
    REAL(c_double), DIMENSION(:), OPTIONAL, TARGET :: v
    INTEGER(c_int64_t), DIMENSION(:), OPTIONAL, TARGET :: image
    LOGICAL, OPTIONAL :: bexpand
    INTEGER(c_int) :: n, Cbexpand
    TYPE(c_ptr) :: Cid, Ctype, Cx, Cv, Cimage
    INTEGER(c_int) :: tagint_size, atoms_created

    tagint_size = lmp_extract_setting(self, 'tagint')
    IF ( tagint_size /= 8_c_int ) THEN
      CALL lmp_error(self, LMP_ERROR_ALL + LMP_ERROR_WORLD, &
        'Unable to create_atoms; your id/image array types are incompatible&
        & with LAMMPS_BIGBIG')
    END IF
    n = SIZE(type, KIND=c_int)
    IF (PRESENT(bexpand)) THEN
      IF (bexpand) THEN
        Cbexpand = 1_c_int
      ELSE
        Cbexpand = 0_c_int
      END IF
    ELSE
      Cbexpand = 0_c_int
    END IF
    Cid = C_LOC(id(1))
    Ctype = C_LOC(type(1))
    IF (PRESENT(image)) THEN
      Cimage = C_LOC(image(1))
    ELSE
      Cimage = c_null_ptr
    END IF
    Cx = C_LOC(x(1))
    IF (PRESENT(v)) THEN
      Cv = C_LOC(v(1))
    ELSE
      Cv = c_null_ptr
    END IF
    atoms_created = lammps_create_atoms(self%handle, n, Cid, Ctype, Cx, Cv, &
      Cimage, Cbexpand)
    IF ( atoms_created < 0_c_int ) THEN
      CALL lmp_error(self, LMP_ERROR_ALL + LMP_ERROR_WORLD, &
        'error when trying to create atoms [Fortran/create_atoms]')
    ELSE IF ( atoms_created /= n ) THEN
      CALL lmp_error(self, LMP_ERROR_WARNING + LMP_ERROR_WORLD, &
        'atoms created /= atoms asked to create [Fortran/create_atoms]')
    END IF
  END SUBROUTINE lmp_create_atoms_bigbig

  ! equivalent function to lammps_find_pair_neighlist
  INTEGER(c_int) FUNCTION lmp_find_pair_neighlist(self, style, exact, nsub, &
      reqid)
    CLASS(lammps), INTENT(IN) :: self
    CHARACTER(LEN=*), INTENT(IN) :: style
    LOGICAL, INTENT(IN), OPTIONAL :: exact
    INTEGER(c_int), INTENT(IN), OPTIONAL :: nsub, reqid
    TYPE(c_ptr) :: Cstyle
    INTEGER(c_int) :: Cexact, Cnsub, Creqid

    Cexact = 0_c_int
    IF (PRESENT(exact)) THEN
      IF (exact) THEN
        Cexact = 1_c_int
      END IF
    END IF
    IF (PRESENT(nsub)) THEN
      Cnsub = nsub
    ELSE
      Cnsub = 0_c_int
    END IF
    IF (PRESENT(reqid)) THEN
      Creqid = reqid
    ELSE
      Creqid = 0_c_int
    END IF
    Cstyle = f2c_string(style)
    lmp_find_pair_neighlist = lammps_find_pair_neighlist(self%handle, Cstyle, &
      Cexact, Cnsub, Creqid)
    IF (lmp_find_pair_neighlist < 0) THEN
      CALL lmp_error(self, LMP_ERROR_WARNING + LMP_ERROR_WORLD, &
        'unable to find pair neighbor list [Fortran/find_pair_neighlist]')
    END IF
    CALL lammps_free(Cstyle)
  END FUNCTION lmp_find_pair_neighlist

  ! equivalent function to lammps_find_fix_neighlist
  INTEGER(c_int) FUNCTION lmp_find_fix_neighlist(self, id, reqid) RESULT(idx)
    CLASS(lammps), INTENT(IN) :: self
    CHARACTER(LEN=*), INTENT(IN) :: id
    INTEGER(c_int), INTENT(IN), OPTIONAL :: reqid
    TYPE(c_ptr) :: Cid
    INTEGER(c_int) :: Creqid

    IF (PRESENT(reqid)) THEN
      Creqid = reqid
    ELSE
      Creqid = 0_c_int
    END IF
    Cid = f2c_string(id)
    idx = lammps_find_fix_neighlist(self%handle, Cid, Creqid)
    IF (idx < 0) THEN
      CALL lmp_error(self, LMP_ERROR_WARNING + LMP_ERROR_WORLD, &
        'neighbor list not found [Fortran/find_fix_neighlist]')
    END IF
    CALL lammps_free(Cid)
  END FUNCTION lmp_find_fix_neighlist

  ! equivalent function to lammps_find_compute_neighlist
  INTEGER(c_int) FUNCTION lmp_find_compute_neighlist(self, id, reqid) &
  RESULT(idx)
    CLASS(lammps), INTENT(IN) :: self
    CHARACTER(LEN=*), INTENT(IN) :: id
    INTEGER(c_int), INTENT(IN), OPTIONAL :: reqid
    TYPE(c_ptr) :: Cid
    INTEGER(c_int) :: Creqid

    IF (PRESENT(reqid)) THEN
      Creqid = reqid
    ELSE
      Creqid = 0_c_int
    END IF
    Cid = f2c_string(id)
    idx = lammps_find_compute_neighlist(self%handle, Cid, Creqid)
    IF (idx < 0) THEN
      CALL lmp_error(self, LMP_ERROR_WARNING + LMP_ERROR_WORLD, &
        'neighbor list not found [Fortran/find_compute_neighlist]')
    END IF
    CALL lammps_free(Cid)
  END FUNCTION lmp_find_compute_neighlist

  INTEGER(c_int) FUNCTION lmp_neighlist_num_elements(self, idx) RESULT(inum)
    CLASS(lammps), INTENT(IN) :: self
    INTEGER(c_int), INTENT(IN) :: idx

    inum = lammps_neighlist_num_elements(self%handle, idx)
    IF (inum < 0) THEN
      CALL lmp_error(self, LMP_ERROR_WARNING + LMP_ERROR_WORLD, &
        'neighbor list not found [Fortran/neighlist_num_elements]')
    END IF
  END FUNCTION lmp_neighlist_num_elements

  SUBROUTINE lmp_neighlist_element_neighbors(self, idx, element, iatom, &
      neighbors)
    CLASS(lammps), INTENT(IN) :: self
    INTEGER(c_int), INTENT(IN) :: idx, element
    INTEGER(c_int), INTENT(OUT) :: iatom
    INTEGER(c_int), DIMENSION(:), POINTER, INTENT(OUT) :: neighbors
    INTEGER(c_int) :: numneigh
    TYPE(c_ptr) :: Cneighbors

    CALL lammps_neighlist_element_neighbors(self%handle, idx, element, iatom, &
      numneigh, Cneighbors)
    IF (C_ASSOCIATED(Cneighbors)) THEN
      CALL C_F_POINTER(Cneighbors, neighbors, [numneigh])
    ELSE
      CALL lmp_error(self, LMP_ERROR_ALL + LMP_ERROR_WORLD, &
        'Pointer returned from lammps_neighlist_element_neighbors is NULL')
    END IF
  END SUBROUTINE lmp_neighlist_element_neighbors

  ! equivalent function to lammps_version
  INTEGER FUNCTION lmp_version(self)
    CLASS(lammps), INTENT(IN) :: self

    lmp_version = lammps_version(self%handle)
  END FUNCTION lmp_version

  ! equivalent function to lammps_get_os_info
  SUBROUTINE lmp_get_os_info(buffer)
    CHARACTER(LEN=*) :: buffer
    INTEGER(c_int) :: buf_size
    CHARACTER(LEN=1, KIND=c_char), DIMENSION(LEN(buffer)+1), TARGET :: Cbuffer
    TYPE(c_ptr) :: ptr

    buffer = ' '
    buf_size = LEN(buffer, KIND=c_int) + 1_c_int
    ptr = C_LOC(Cbuffer(1))
    CALL lammps_get_os_info(ptr, INT(buf_size, KIND=c_int))
    buffer = array2string(Cbuffer)
  END SUBROUTINE lmp_get_os_info

  ! equivalent function to lammps_config_has_mpi_support
  LOGICAL FUNCTION lmp_config_has_mpi_support()
    INTEGER(c_int) :: has_mpi_support

    has_mpi_support = lammps_config_has_mpi_support()
    lmp_config_has_mpi_support = (has_mpi_support /= 0_c_int)
  END FUNCTION lmp_config_has_mpi_support

  ! equivalent function to lammps_config_has_gzip_support
  LOGICAL FUNCTION lmp_config_has_gzip_support()
    INTEGER(c_int) :: has_gzip_support

    has_gzip_support = lammps_config_has_gzip_support()
    lmp_config_has_gzip_support = (has_gzip_support /= 0_c_int)
  END FUNCTION lmp_config_has_gzip_support

  ! equivalent function to lammps_config_has_png_support
  LOGICAL FUNCTION lmp_config_has_png_support()
    INTEGER(c_int) :: has_png_support

    has_png_support = lammps_config_has_png_support()
    lmp_config_has_png_support = (has_png_support /= 0_c_int)
  END FUNCTION lmp_config_has_png_support

  ! equivalent function to lammps_config_has_jpeg_support
  LOGICAL FUNCTION lmp_config_has_jpeg_support()
    INTEGER(c_int) :: has_jpeg_support

    has_jpeg_support = lammps_config_has_jpeg_support()
    lmp_config_has_jpeg_support = (has_jpeg_support /= 0_c_int)
  END FUNCTION lmp_config_has_jpeg_support

  ! equivalent function to lammps_config_has_ffmpeg_support
  LOGICAL FUNCTION lmp_config_has_ffmpeg_support()
    INTEGER(c_int) :: has_ffmpeg_support

    has_ffmpeg_support = lammps_config_has_ffmpeg_support()
    lmp_config_has_ffmpeg_support = (has_ffmpeg_support /= 0_c_int)
  END FUNCTION lmp_config_has_ffmpeg_support

  ! equivalent function to lammps_config_has_exceptions
  LOGICAL FUNCTION lmp_config_has_exceptions()
    INTEGER(c_int) :: has_exceptions

    has_exceptions = lammps_config_has_exceptions()
    lmp_config_has_exceptions = (has_exceptions /= 0_c_int)
  END FUNCTION lmp_config_has_exceptions

  ! equivalent function to lammps_config_has_package
  LOGICAL FUNCTION lmp_config_has_package(name)
    CHARACTER(LEN=*), INTENT(IN) :: name
    INTEGER(c_int) :: has_package
    TYPE(c_ptr) :: Cname

    Cname = f2c_string(name)
    has_package = lammps_config_has_package(Cname)
    lmp_config_has_package = (has_package /= 0_c_int)
    CALL lammps_free(Cname)
  END FUNCTION lmp_config_has_package

  ! equivalent subroutine to lammps_config_package_name
  SUBROUTINE lmp_config_package_name(self, idx, buffer)
    CLASS(lammps), INTENT(IN) :: self
    INTEGER, INTENT(IN) :: idx
    CHARACTER(LEN=*), INTENT(OUT) :: buffer
    CHARACTER(LEN=1, KIND=c_char), DIMENSION(LEN(buffer)+1), TARGET :: Cbuffer
    INTEGER(c_int) :: Cidx, Csuccess
    TYPE(c_ptr) :: Cptr

    Cidx = idx - 1
    Cptr = C_LOC(Cbuffer(1))
    Csuccess = lammps_config_package_name(Cidx, Cptr, LEN(buffer)+1)
    buffer = ' '
    IF (Csuccess /= 0_c_int) THEN
      buffer = array2string(Cbuffer)
    ELSE
      CALL lmp_error(self, LMP_ERROR_WARNING + LMP_ERROR_WORLD, &
        'failure of lammps_config_package_name [Fortran/config_package_name]')
    END IF
  END SUBROUTINE lmp_config_package_name

  ! equivalent function to Python routine lammps.installed_packages()
  SUBROUTINE lmp_installed_packages(self, package, length)
    CLASS(lammps), INTENT(IN) :: self
    CHARACTER(LEN=:), DIMENSION(:), ALLOCATABLE, INTENT(OUT) :: package
    INTEGER, INTENT(IN), OPTIONAL :: length
    INTEGER, PARAMETER :: MAX_BUFFER_LENGTH = 31
    INTEGER :: i, npackage, buf_length

    IF (PRESENT(length)) THEN
      buf_length = length
    ELSE
      buf_length = MAX_BUFFER_LENGTH
    END IF

    IF (ALLOCATED(package)) DEALLOCATE(package)
    npackage = lammps_config_package_count()
    ALLOCATE(CHARACTER(LEN=MAX_BUFFER_LENGTH) :: package(npackage))
    DO i=1, npackage
      CALL lmp_config_package_name(self, i, package(i))
    END DO
  END SUBROUTINE lmp_installed_packages

  ! equivalent function to lammps_config_accelerator
  LOGICAL FUNCTION lmp_config_accelerator(package, category, setting)
    CHARACTER(LEN=*), INTENT(IN) :: package, category, setting
    TYPE(c_ptr) :: Cpackage, Ccategory, Csetting
    INTEGER(c_int) :: is_configured

    Cpackage = f2c_string(package)
    Ccategory = f2c_string(category)
    Csetting = f2c_string(setting)
    is_configured = lammps_config_accelerator(Cpackage, Ccategory, Csetting)
    CALL lammps_free(Cpackage)
    CALL lammps_free(Ccategory)
    CALL lammps_free(Csetting)
    lmp_config_accelerator = (is_configured /= 0_c_int)
  END FUNCTION lmp_config_accelerator

  ! equivalent function to lammps_has_gpu_device
  LOGICAL FUNCTION lmp_has_gpu_device()
    lmp_has_gpu_device = (lammps_has_gpu_device() /= 0_c_int)
  END FUNCTION lmp_has_gpu_device

  ! equivalent subroutine to lammps_get_gpu_device_info
  SUBROUTINE lmp_get_gpu_device_info(buffer)
    CHARACTER(LEN=*), INTENT(OUT) :: buffer
    INTEGER(c_int) :: buf_size
    CHARACTER(LEN=1, KIND=c_char), DIMENSION(LEN(buffer)+1), TARGET :: Cbuffer
    TYPE(c_ptr) :: Cptr

    buffer = ' '
    buf_size = LEN(buffer) + 1
    Cptr = C_LOC(Cbuffer)
    CALL lammps_get_gpu_device_info(Cptr, buf_size)
    buffer = array2string(Cbuffer)
  END SUBROUTINE lmp_get_gpu_device_info

  ! equivalent function to lammps_has_style
  LOGICAL FUNCTION lmp_has_style(self, category, name)
    CLASS(lammps), INTENT(IN) :: self
    CHARACTER(LEN=*), INTENT(IN) :: category, name
    TYPE(c_ptr) :: Ccategory, Cname
    INTEGER(c_int) :: has_style

    Ccategory = f2c_string(category)
    Cname = f2c_string(name)
    has_style = lammps_has_style(self%handle, Ccategory, Cname)
    CALL lammps_free(Ccategory)
    CALL lammps_free(Cname)
    lmp_has_style = (has_style /= 0_c_int)
  END FUNCTION

  ! equivalent function to lammps_style_count
  INTEGER(c_int) FUNCTION lmp_style_count(self, category)
    CLASS(lammps), INTENT(IN) :: self
    CHARACTER(LEN=*), INTENT(IN) :: category
    TYPE(c_ptr) :: Ccategory

    Ccategory = f2c_string(category)
    lmp_style_count = lammps_style_count(self%handle, Ccategory)
    CALL lammps_free(Ccategory)
  END FUNCTION lmp_style_count

  ! equivalent function to lammps_style_name
  SUBROUTINE lmp_style_name(self, category, idx, buffer)
    CLASS(lammps), INTENT(IN) :: self
    CHARACTER(LEN=*), INTENT(IN) :: category
    INTEGER(c_int), INTENT(IN) :: idx
    CHARACTER(LEN=*), INTENT(OUT) :: buffer
    INTEGER(c_int) :: buf_size, success
    CHARACTER(LEN=1, KIND=c_char), DIMENSION(LEN(buffer)+1), TARGET :: Cbuffer
    TYPE(c_ptr) :: Ccategory, Cptr

    buffer = ' '
    buf_size = LEN(buffer, KIND=c_int) + 1_c_int
    Ccategory = f2c_string(category)
    Cptr = C_LOC(Cbuffer)
    success = lammps_style_name(self%handle, Ccategory, idx - 1, Cptr, buf_size)
    IF (success == 1_c_int) THEN
      buffer = array2string(Cbuffer)
    ELSE
      CALL lmp_error(self, LMP_ERROR_WARNING + LMP_ERROR_WORLD, &
        'idx value not in range [Fortran/style_name]')
    END IF
    CALL lammps_free(Ccategory)
  END SUBROUTINE lmp_style_name

  ! equivalent function to lammps_has_id
  LOGICAL FUNCTION lmp_has_id(self, category, name)
    CLASS(lammps), INTENT(IN) :: self
    CHARACTER(LEN=*), INTENT(IN) :: category, name
    TYPE(c_ptr) :: Ccategory, Cname
    INTEGER(c_int) :: has_id

    Ccategory = f2c_string(category)
    Cname = f2c_string(name)
    has_id = lammps_has_id(self%handle, Ccategory, Cname)
    CALL lammps_free(Ccategory)
    CALL lammps_free(Cname)
    lmp_has_id = (has_id /= 0_c_int)
  END FUNCTION lmp_has_id

  ! equivalent function to lammps_id_count
  INTEGER(c_int) FUNCTION lmp_id_count(self, category)
    CLASS(lammps), INTENT(IN) :: self
    CHARACTER(LEN=*), INTENT(IN) :: category
    TYPE(c_ptr) :: Ccategory

    Ccategory = f2c_string(category)
    lmp_id_count = lammps_id_count(self%handle, Ccategory)
    CALL lammps_free(Ccategory)
  END FUNCTION lmp_id_count

  ! equivalent function to lammps_id_name
  SUBROUTINE lmp_id_name(self, category, idx, buffer)
    CLASS(lammps), INTENT(IN) :: self
    CHARACTER(LEN=*), INTENT(IN) :: category
    INTEGER(c_int), INTENT(IN) :: idx
    CHARACTER(LEN=*), INTENT(OUT) :: buffer
    INTEGER(c_int) :: success
    INTEGER(c_int) :: buf_size
    TYPE(c_ptr) :: Ccategory, Cptr
    CHARACTER(LEN=1, KIND=c_char), DIMENSION(LEN(buffer)+1), TARGET :: Cbuffer

    buffer = ' '
    Ccategory = f2c_string(category)
    buf_size = LEN(buffer, KIND=c_int)
    Cptr = C_LOC(Cbuffer(1))
    success = lammps_id_name(self%handle, Ccategory, idx - 1, Cptr, buf_size)
    IF (success /= 0) THEN
      buffer = array2string(Cbuffer)
    ELSE
      CALL lmp_error(self, LMP_ERROR_WARNING + LMP_ERROR_WORLD, &
        'lammps_id_name failed [Fortran/id_name]')
    END IF
    CALL lammps_free(Ccategory)
  END SUBROUTINE lmp_id_name

  ! equivalent function to lammps_plugin_name
  SUBROUTINE lmp_plugin_name(self, idx, stylebuf, namebuf)
    CLASS(lammps), INTENT(IN) :: self
    INTEGER(c_int), INTENT(IN) :: idx
    CHARACTER(LEN=*), INTENT(OUT) :: stylebuf, namebuf
    INTEGER(c_int) :: buf_size, success
    TYPE(c_ptr) :: Cstylebuf, Cnamebuf

    buf_size = MIN(LEN(stylebuf, KIND=c_int), LEN(namebuf, KIND=c_int))
    Cstylebuf = lammps_malloc(INT(buf_size, KIND=c_size_t))
    Cnamebuf = lammps_malloc(INT(buf_size, KIND=c_size_t))
    success = lammps_plugin_name(idx - 1, Cstylebuf, Cnamebuf, buf_size)
    IF (success /= 0_c_int) THEN
      stylebuf = c2f_string(Cstylebuf)
      namebuf = c2f_string(Cnamebuf)
    ELSE
      stylebuf = ' '
      namebuf = ' '
      CALL lmp_error(self, LMP_ERROR_WARNING + LMP_ERROR_WORLD, &
        'call to lammps_plugin_name failed [Fortran/plugin_name]')
    END IF
    CALL lammps_free(Cstylebuf)
    CALL lammps_free(Cnamebuf)
  END SUBROUTINE lmp_plugin_name

  ! equivalent function to lammps_encode_image_flags
  FUNCTION lmp_encode_image_flags(self, ix, iy, iz) RESULT (image)
    CLASS(lammps), INTENT(IN), TARGET :: self
    INTEGER(c_int), INTENT(IN) :: ix, iy, iz
    TYPE(lammps_image_data) :: image
    INTEGER(c_int) :: imageint_size
    INTEGER(c_int) :: IMGMAX, IMGMASK, IMGBITS, IMG2BITS
    INTEGER(c_int64_t) :: ibx, iby, ibz, BIMGMAX, BIMGMASK, BIMGBITS, BIMG2BITS

    image%lammps_instance => self
    IMGMASK = lmp_extract_setting(self, 'IMGMASK')
    IMGMAX = lmp_extract_setting(self, 'IMGMAX')
    IMGBITS = lmp_extract_setting(self, 'IMGBITS')
    IMG2BITS = lmp_extract_setting(self, 'IMG2BITS')
    imageint_size = lmp_extract_setting(self, 'imageint')
    IF (imageint_size == 4_c_int) THEN
      image%datatype = DATA_INT
      image%i32 = IOR( IOR(IAND(ix + IMGMAX, IMGMASK), &
                     ISHFT(IAND(iy + IMGMAX, IMGMASK), IMGBITS)), &
                     ISHFT(IAND(iz + IMGMAX, IMGMASK), IMG2BITS) )
    ELSE
      image%datatype = DATA_INT64
      ibx = ix
      iby = iy
      ibz = iz
      BIMGMAX = IMGMAX
      BIMGMASK = IMGMASK
      BIMGBITS = IMGBITS
      BIMG2BITS = IMG2BITS
      image%i64 = IOR( IOR(IAND(ibx + BIMGMAX, BIMGMASK), &
                     ISHFT(IAND(iby + BIMGMAX, BIMGMASK), BIMGBITS)), &
                     ISHFT(IAND(ibz + BIMGMAX, BIMGMASK), BIMG2BITS) )
    END IF
  END FUNCTION lmp_encode_image_flags

  ! equivalent function to lammps_decode_image_flags
  SUBROUTINE lmp_decode_image_flags(self, image, flags)
    CLASS(lammps), INTENT(IN) :: self
    INTEGER(c_int), INTENT(IN) :: image
    INTEGER(c_int), DIMENSION(3), TARGET, INTENT(OUT) :: flags
    INTEGER(c_int) :: size_imageint
    INTEGER(c_int) :: IMGMASK, IMGMAX, IMGBITS, IMG2BITS

    size_imageint = lmp_extract_setting(self, 'imageint')
    IF (size_imageint == 4_c_int) THEN
      IMGMASK = lmp_extract_setting(self, 'IMGMASK')
      IMGMAX = lmp_extract_setting(self, 'IMGMAX')
      IMGBITS = lmp_extract_setting(self, 'IMGBITS')
      IMG2BITS = lmp_extract_setting(self, 'IMG2BITS')
      flags(1) = IAND(image, IMGMASK) - IMGMAX
      flags(2) = IAND(ISHFT(image, -IMGBITS), IMGMASK) - IMGMAX
      flags(3) = ISHFT(image, -IMG2BITS) - IMGMAX
    ELSE
      CALL lmp_error(self, LMP_ERROR_ALL + LMP_ERROR_WORLD, 'Incorrect&
        & integer kind passed as "image" [Fortran/decode_image_flags]')
    END IF
  END SUBROUTINE lmp_decode_image_flags

  ! equivalent function to lammps_decode_image_flags if -DLAMMPS_BIGBIG is used
  SUBROUTINE lmp_decode_image_flags_bigbig(self, image, flags)
    CLASS(lammps), INTENT(IN) :: self
    INTEGER(c_int64_t), INTENT(IN) :: image
    INTEGER(c_int), DIMENSION(3), TARGET, INTENT(OUT) :: flags
    INTEGER(c_int) :: size_imageint
    INTEGER(c_int) :: IMGMASK, IMGMAX, IMGBITS, IMG2BITS
    INTEGER(c_int64_t) :: BIMGMASK, BIMGMAX, BIMGBITS, BIMG2BITS

    size_imageint = lmp_extract_setting(self, 'imageint')
    IF (size_imageint == 8_c_int) THEN
      IMGMASK = lmp_extract_setting(self, 'IMGMASK')
      IMGMAX = lmp_extract_setting(self, 'IMGMAX')
      IMGBITS = lmp_extract_setting(self, 'IMGBITS')
      IMG2BITS = lmp_extract_setting(self, 'IMG2BITS')
      BIMGMASK = IMGMASK
      BIMGMAX = IMGMAX
      BIMGBITS = IMGBITS
      BIMG2BITS = IMG2BITS
      flags(1) = INT(IAND(image, BIMGMASK) - BIMGMAX, KIND=c_int)
      flags(2) = INT(IAND(ISHFT(image, -BIMGBITS), BIMGMASK) - BIMGMAX, &
        KIND=c_int)
      flags(3) = INT(ISHFT(image, -BIMG2BITS) - BIMGMAX, KIND=c_int)
    ELSE
      CALL lmp_error(self, LMP_ERROR_ALL + LMP_ERROR_WORLD, 'Incorrect&
        & integer kind passed as "image" [Fortran/decode_image_flags]')
    END IF
  END SUBROUTINE lmp_decode_image_flags_bigbig

  ! constructor for fix_external_data that avoids a warning with Fortran 2003
  ! compilers
  TYPE(fix_external_data) FUNCTION construct_fix_external_data()
    construct_fix_external_data%id = ' '
  END FUNCTION construct_fix_external_data

  ! equivalent function to lammps_set_fix_external_callback for -DSMALLSMALL
  ! note that "caller" is wrapped into a fix_external_data derived type along
  ! with the fix id and the Fortran calling function.
  SUBROUTINE lmp_set_fix_external_callback(self, id, callback, caller)
    CLASS(lammps), TARGET, INTENT(IN) :: self
    CHARACTER(LEN=*), INTENT(IN) :: id
    EXTERNAL :: callback
    CLASS(*), INTENT(IN), TARGET, OPTIONAL :: caller
    TYPE(c_ptr) :: c_id, c_caller
    TYPE(c_funptr) :: c_callback
    INTEGER :: i, this_fix

    c_id = f2c_string(id)
    IF (ALLOCATED(ext_data)) THEN
      this_fix = SIZE(ext_data) + 1
      DO i = 1, SIZE(ext_data)
        IF (ext_data(i)%id == id) THEN
          this_fix = i
          EXIT
        END IF
      END DO
      IF (this_fix > SIZE(ext_data)) THEN
        ! reallocates ext_data; this requires us to re-bind "caller" on the C
        ! side to the new data structure, which likely moved to a new address
        ext_data = [ext_data, fix_external_data()] ! extends ext_data by 1
        CALL rebind_external_callback_data()
      END IF
    ELSE
      ALLOCATE(ext_data(1))
      this_fix = 1
    END IF
    ext_data(this_fix)%id = id
    ext_data(this_fix)%lammps_instance => self

    IF (SIZE_TAGINT == 4_c_int .AND. SIZE_BIGINT == 4_c_int) THEN
      ! -DSMALLSMALL
      c_callback = C_FUNLOC(callback_wrapper_smallsmall)
      CALL set_fix_external_callback_smallsmall(this_fix, callback)
    ELSE IF (SIZE_TAGINT == 8_c_int .AND. SIZE_BIGINT == 8_c_int) THEN
      ! -DBIGBIG
      c_callback = C_FUNLOC(callback_wrapper_bigbig)
      CALL set_fix_external_callback_bigbig(this_fix, callback)
    ELSE
      ! -DSMALLBIG
      c_callback = C_FUNLOC(callback_wrapper_smallbig)
      CALL set_fix_external_callback_smallbig(this_fix, callback)
    END IF

    IF (PRESENT(caller)) THEN
      ext_data(this_fix)%caller => caller
    ELSE
      NULLIFY(ext_data(this_fix)%caller)
    END IF
    c_caller = C_LOC(ext_data(this_fix))
    CALL lammps_set_fix_external_callback(self%handle, c_id, c_callback, &
      c_caller)
    CALL lammps_free(c_id)
  END SUBROUTINE lmp_set_fix_external_callback

  ! Wrappers to assign callback pointers with explicit interfaces
  SUBROUTINE set_fix_external_callback_smallsmall(id, callback)
    INTEGER, INTENT(IN) :: id
    PROCEDURE(external_callback_smallsmall) :: callback

    ext_data(id)%callback_smallsmall => callback
  END SUBROUTINE set_fix_external_callback_smallsmall

  SUBROUTINE set_fix_external_callback_smallbig(id, callback)
    INTEGER, INTENT(IN) :: id
    PROCEDURE(external_callback_smallbig) :: callback

    ext_data(id)%callback_smallbig => callback
  END SUBROUTINE set_fix_external_callback_smallbig

  SUBROUTINE set_fix_external_callback_bigbig(id, callback)
    INTEGER, INTENT(IN) :: id
    PROCEDURE(external_callback_bigbig) :: callback

    ext_data(id)%callback_bigbig => callback
  END SUBROUTINE set_fix_external_callback_bigbig

  ! subroutine that re-binds all external callback data after a reallocation
  SUBROUTINE rebind_external_callback_data()
    INTEGER :: i
    TYPE(c_ptr) :: c_id, c_caller
    TYPE(c_funptr) :: c_callback

    DO i = 1, SIZE(ext_data) - 1
      c_id = f2c_string(ext_data(i)%id)
      c_caller = C_LOC(ext_data(i))
      IF (SIZE_TAGINT == 4_c_int .AND. SIZE_BIGINT == 4_c_int) THEN
        c_callback = C_FUNLOC(callback_wrapper_smallsmall)
      ELSE IF (SIZE_TAGINT == 8_c_int .AND. SIZE_BIGINT == 8_c_int) THEN
        c_callback = C_FUNLOC(callback_wrapper_bigbig)
      ELSE
        c_callback = C_FUNLOC(callback_wrapper_smallbig)
      END IF
      CALL lammps_set_fix_external_callback( &
        ext_data(i)%lammps_instance%handle, c_id, c_callback, c_caller)
      CALL lammps_free(c_id)
    END DO
  END SUBROUTINE rebind_external_callback_data

  ! companions to lmp_set_fix_external_callback to change interface
  SUBROUTINE callback_wrapper_smallsmall(caller, timestep, nlocal, ids, x, &
      fexternal) BIND(C)
    TYPE(c_ptr), INTENT(IN), VALUE :: caller
    INTEGER(c_int), INTENT(IN), VALUE :: timestep
    INTEGER(c_int), INTENT(IN), VALUE :: nlocal
    TYPE(c_ptr), INTENT(IN), VALUE :: ids, x, fexternal
    TYPE(c_ptr), DIMENSION(:), POINTER :: x0, f0
    INTEGER(c_int), DIMENSION(:), POINTER :: f_ids => NULL()
    REAL(c_double), DIMENSION(:,:), POINTER :: f_x => NULL(), &
        f_fexternal => NULL()
    TYPE(fix_external_data), POINTER :: f_caller => NULL()

    CALL C_F_POINTER(ids, f_ids, [nlocal])
    CALL C_F_POINTER(x, x0, [nlocal])
    CALL C_F_POINTER(x0(1), f_x, [3, nlocal])
    CALL C_F_POINTER(fexternal, f0, [nlocal])
    CALL C_F_POINTER(f0(1), f_fexternal, [3, nlocal])
    IF (C_ASSOCIATED(caller)) THEN
      CALL C_F_POINTER(caller, f_caller)
      CALL f_caller%callback_smallsmall(f_caller%caller, timestep, f_ids, &
        f_x, f_fexternal)
    ELSE
      CALL lmp_error(f_caller%lammps_instance, &
        LMP_ERROR_ALL + LMP_ERROR_WORLD, &
        'Got null pointer from "caller"; this should never happen;&
        & please report a bug')
    END IF
  END SUBROUTINE callback_wrapper_smallsmall

  SUBROUTINE callback_wrapper_smallbig(caller, timestep, nlocal, ids, x, &
      fexternal) BIND(C)
    TYPE(c_ptr), INTENT(IN), VALUE :: caller
    INTEGER(c_int64_t), INTENT(IN), VALUE :: timestep
    INTEGER(c_int), INTENT(IN), VALUE :: nlocal
    TYPE(c_ptr), INTENT(IN), VALUE :: ids, x, fexternal
    TYPE(c_ptr), DIMENSION(:), POINTER :: x0, f0
    INTEGER(c_int), DIMENSION(:), POINTER :: f_ids => NULL()
    REAL(c_double), DIMENSION(:,:), POINTER :: f_x => NULL(), &
        f_fexternal => NULL()
    TYPE(fix_external_data), POINTER :: f_caller => NULL()

    CALL C_F_POINTER(ids, f_ids, [nlocal])
    CALL C_F_POINTER(x, x0, [nlocal])
    CALL C_F_POINTER(x0(1), f_x, [3, nlocal])
    CALL C_F_POINTER(fexternal, f0, [nlocal])
    CALL C_F_POINTER(f0(1), f_fexternal, [3, nlocal])
    IF (C_ASSOCIATED(caller)) THEN
      CALL C_F_POINTER(caller, f_caller)
      CALL f_caller%callback_smallbig(f_caller%caller, timestep, f_ids, f_x, &
        f_fexternal)
    ELSE
      CALL lmp_error(f_caller%lammps_instance, &
        LMP_ERROR_ALL + LMP_ERROR_WORLD, &
        'Got null pointer from "caller"; this should never happen;&
        & please report a bug')
    END IF
  END SUBROUTINE callback_wrapper_smallbig

  SUBROUTINE callback_wrapper_bigbig(caller, timestep, nlocal, ids, x, &
      fexternal) BIND(C)
    TYPE(c_ptr), INTENT(IN), VALUE :: caller
    INTEGER(c_int64_t), INTENT(IN), VALUE :: timestep
    INTEGER(c_int), INTENT(IN), VALUE :: nlocal
    TYPE(c_ptr), INTENT(IN), VALUE :: ids, x, fexternal
    TYPE(c_ptr), DIMENSION(:), POINTER :: x0, f0
    INTEGER(c_int64_t), DIMENSION(:), POINTER :: f_ids => NULL()
    REAL(c_double), DIMENSION(:,:), POINTER :: f_x => NULL(), &
        f_fexternal => NULL()
    TYPE(fix_external_data), POINTER :: f_caller => NULL()

    CALL C_F_POINTER(ids, f_ids, [nlocal])
    CALL C_F_POINTER(x, x0, [nlocal])
    CALL C_F_POINTER(x0(1), f_x, [3, nlocal])
    CALL C_F_POINTER(fexternal, f0, [nlocal])
    CALL C_F_POINTER(f0(1), f_fexternal, [3, nlocal])
    IF (C_ASSOCIATED(caller)) THEN
      CALL C_F_POINTER(caller, f_caller)
      CALL f_caller%callback_bigbig(f_caller%caller, timestep, f_ids, f_x, &
        f_fexternal)
    ELSE
      CALL lmp_error(f_caller%lammps_instance, &
        LMP_ERROR_ALL + LMP_ERROR_WORLD, &
        'Got null pointer from "caller"; this should never happen;&
        & please report a bug')
    END IF
  END SUBROUTINE callback_wrapper_bigbig

  ! equivalent function to lammps_fix_external_get_force
  FUNCTION lmp_fix_external_get_force(self, id) RESULT(fexternal)
    CLASS(lammps), TARGET, INTENT(IN) :: self
    CHARACTER(LEN=*), INTENT(IN) :: id
    TYPE(lammps_fix_data) :: fexternal
    TYPE(c_ptr) :: ptr, Cid
    TYPE(c_ptr), DIMENSION(:), POINTER :: f
    INTEGER(c_int) :: nmax

    Cid = f2c_string(id)
    ptr = lammps_fix_external_get_force(self%handle, Cid)
    nmax = lmp_extract_setting(self, 'nmax')
    CALL C_F_POINTER(ptr, f, [nmax])
    fexternal%datatype = DATA_DOUBLE_2D
    fexternal%lammps_instance => self
    CALL C_F_POINTER(f(1), fexternal%r64_mat, [3, nmax])
    CALL lammps_free(Cid)
  END FUNCTION lmp_fix_external_get_force

  SUBROUTINE lmp_fix_external_set_energy_global(self, id, eng)
    CLASS(lammps), INTENT(IN) :: self
    CHARACTER(LEN=*), INTENT(IN) :: id
    REAL(c_double), INTENT(IN) :: eng
    TYPE(c_ptr) :: Cid

    Cid = f2c_string(id)
    CALL lammps_fix_external_set_energy_global(self%handle, Cid, eng)
    CALL lammps_free(Cid)
  END SUBROUTINE lmp_fix_external_set_energy_global

  SUBROUTINE lmp_fix_external_set_virial_global(self, id, virial)
    CLASS(lammps), INTENT(IN) :: self
    CHARACTER(LEN=*), INTENT(IN) :: id
    REAL(c_double), DIMENSION(6), TARGET, INTENT(IN) :: virial
    TYPE(c_ptr) :: Cid, Cvirial

    Cid = f2c_string(id)
    Cvirial = C_LOC(virial(1))
    CALL lammps_fix_external_set_virial_global(self%handle, Cid, Cvirial)
    CALL lammps_free(Cid)
  END SUBROUTINE lmp_fix_external_set_virial_global

  SUBROUTINE lmp_fix_external_set_energy_peratom(self, id, eng)
    CLASS(lammps), INTENT(IN) :: self
    CHARACTER(LEN=*), INTENT(IN) :: id
    REAL(c_double), DIMENSION(:), TARGET, INTENT(IN) :: eng
    TYPE(c_ptr) :: Cid, Ceng
    INTEGER(c_int) :: nlocal

    nlocal = lmp_extract_setting(self, 'nlocal')
    IF (SIZE(eng) < nlocal) THEN
      CALL lmp_error(self, LMP_ERROR_ALL + LMP_ERROR_WORLD, &
        'Array "eng" should be length nlocal or greater &
        &[Fortran/fix_external_set_energy_peratom]')
    END IF
    Cid = f2c_string(id)
    Ceng = C_LOC(eng(1))
    CALL lammps_fix_external_set_energy_peratom(self%handle, Cid, Ceng)
    CALL lammps_free(Cid)
  END SUBROUTINE lmp_fix_external_set_energy_peratom

  SUBROUTINE lmp_fix_external_set_virial_peratom(self, id, virial)
    CLASS(lammps), INTENT(IN) :: self
    CHARACTER(LEN=*), INTENT(IN) :: id
    REAL(c_double), DIMENSION(:,:), TARGET, INTENT(IN) :: virial
    TYPE(c_ptr) :: Cid, Cvirial
    TYPE(c_ptr), DIMENSION(:), ALLOCATABLE, TARGET :: Cptr
    INTEGER(c_int) :: nlocal, i

    nlocal = lmp_extract_setting(self, 'nlocal')
    IF (SIZE(virial,2) < nlocal .OR. SIZE(virial,1) /= 6) THEN
      CALL lmp_error(self, LMP_ERROR_ALL + LMP_ERROR_WORLD, &
        'Array "virial" should be size 6 x nlocal or greater &
        &[Fortran/fix_external_set_energy_peratom]')
    END IF
    Cid = f2c_string(id)
    ALLOCATE(Cptr(nlocal))
    DO i = 1, nlocal
      Cptr(i) = C_LOC(virial(1,i))
    END DO
    Cvirial = C_LOC(Cptr(1))
    CALL lammps_fix_external_set_virial_peratom(self%handle, Cid, Cvirial)
    CALL lammps_free(Cid)
    DEALLOCATE(Cptr)
  END SUBROUTINE lmp_fix_external_set_virial_peratom

  SUBROUTINE lmp_fix_external_set_vector_length(self, id, length)
    CLASS(lammps), INTENT(IN) :: self
    CHARACTER(LEN=*), INTENT(IN) :: id
    INTEGER(c_int), INTENT(IN) :: length
    TYPE(c_ptr) :: Cid

    Cid = f2c_string(id)
    CALL lammps_fix_external_set_vector_length(self%handle, Cid, length)
    CALL lammps_free(Cid)
  END SUBROUTINE lmp_fix_external_set_vector_length

  SUBROUTINE lmp_fix_external_set_vector(self, id, idx, val)
    CLASS(lammps), INTENT(IN) :: self
    CHARACTER(LEN=*), INTENT(IN) :: id
    INTEGER(c_int), INTENT(IN) :: idx
    REAL(c_double), INTENT(IN) :: val
    TYPE(c_ptr) :: Cid

    Cid = f2c_string(id)
    CALL lammps_fix_external_set_vector(self%handle, Cid, idx, val)
    CALL lammps_free(Cid)
  END SUBROUTINE lmp_fix_external_set_vector

  ! equivalent function to lammps_flush_buffers
  SUBROUTINE lmp_flush_buffers(self)
    CLASS(lammps), INTENT(IN) :: self

    CALL lammps_flush_buffers(self%handle)
  END SUBROUTINE lmp_flush_buffers

  ! equivalent function to lammps_is_running
  LOGICAL FUNCTION lmp_is_running(self)
    CLASS(lammps), INTENT(IN) :: self

    lmp_is_running = (lammps_is_running(self%handle) /= 0_c_int)
  END FUNCTION lmp_is_running

  ! equivalent function to lammps_force_timeout
  SUBROUTINE lmp_force_timeout(self)
    CLASS(lammps), INTENT(IN) :: self

    CALL lammps_force_timeout(self%handle)
  END SUBROUTINE

  ! equivalent function to lammps_has_error
  LOGICAL FUNCTION lmp_has_error(self)
    CLASS(lammps), INTENT(IN) :: self
    INTEGER(c_int) :: has_error

    has_error = lammps_has_error(self%handle)
    lmp_has_error = (has_error /= 0_c_int)
  END FUNCTION lmp_has_error

  ! equivalent function to lammps_get_last_error_message
  SUBROUTINE lmp_get_last_error_message(self, buffer, status)
    CLASS(lammps), INTENT(IN) :: self
    CHARACTER(LEN=*), INTENT(OUT) :: buffer
    INTEGER, INTENT(OUT), OPTIONAL :: status
    INTEGER(c_int) :: buflen, Cstatus
    CHARACTER(LEN=1, KIND=c_char), DIMENSION(LEN(buffer)+1), TARGET :: Cbuffer
    TYPE(c_ptr) :: Cptr

    buffer = ' '
    IF (lmp_has_error(self)) THEN
      buflen = LEN(buffer, KIND=c_int) + 1_c_int
      Cptr = C_LOC(Cbuffer(1))
      Cstatus = lammps_get_last_error_message(self%handle, Cptr, buflen)
      buffer = array2string(Cbuffer)
      IF (PRESENT(status)) THEN
        status = Cstatus
      END IF
    ELSE
      buffer = ' '
      IF (PRESENT(status)) THEN
        status = 0
      END IF
    END IF
  END SUBROUTINE lmp_get_last_error_message

  ! ----------------------------------------------------------------------
  ! functions to assign user-space pointers to LAMMPS data
  ! ----------------------------------------------------------------------
  SUBROUTINE assign_int_to_lammps_data(lhs, rhs)
    INTEGER(c_int), INTENT(OUT), POINTER :: lhs
    CLASS(lammps_data), INTENT(IN) :: rhs

    IF (rhs%datatype == DATA_INT) THEN
      lhs => rhs%i32
    ELSE
      CALL assignment_error(rhs, 'scalar int')
    END IF
  END SUBROUTINE assign_int_to_lammps_data

  SUBROUTINE assign_int64_to_lammps_data(lhs, rhs)
    INTEGER(c_int64_t), INTENT(OUT), POINTER :: lhs
    CLASS(lammps_data), INTENT(IN) :: rhs

    IF (rhs%datatype == DATA_INT64) THEN
      lhs => rhs%i64
    ELSE
      CALL assignment_error(rhs, 'scalar long int')
    END IF
  END SUBROUTINE assign_int64_to_lammps_data

  SUBROUTINE assign_intvec_to_lammps_data(lhs, rhs)
    INTEGER(c_int), DIMENSION(:), INTENT(OUT), POINTER :: lhs
    CLASS(lammps_data), INTENT(IN) :: rhs

    IF (rhs%datatype == DATA_INT_1D) THEN
      lhs => rhs%i32_vec
    ELSE
      CALL assignment_error(rhs, 'vector of ints')
    END IF
  END SUBROUTINE assign_intvec_to_lammps_data

  SUBROUTINE assign_int64vec_to_lammps_data(lhs, rhs)
    INTEGER(c_int64_t), DIMENSION(:), INTENT(OUT), POINTER :: lhs
    CLASS(lammps_data), INTENT(IN) :: rhs

    IF (rhs%datatype == DATA_INT64_1D) THEN
      lhs => rhs%i64_vec
    ELSE
      CALL assignment_error(rhs, 'vector of long ints')
    END IF
  END SUBROUTINE assign_int64vec_to_lammps_data

  SUBROUTINE assign_double_to_lammps_data(lhs, rhs)
    REAL(c_double), INTENT(OUT), POINTER :: lhs
    CLASS(lammps_data), INTENT(IN) :: rhs

    IF (rhs%datatype == DATA_DOUBLE) THEN
      lhs => rhs%r64
    ELSE
      CALL assignment_error(rhs, 'scalar double')
    END IF
  END SUBROUTINE assign_double_to_lammps_data

  SUBROUTINE assign_doublevec_to_lammps_data(lhs, rhs)
    REAL(c_double), DIMENSION(:), INTENT(OUT), POINTER :: lhs
    CLASS(lammps_data), INTENT(IN) :: rhs

    IF (rhs%datatype == DATA_DOUBLE_1D) THEN
      lhs => rhs%r64_vec
    ELSE
      CALL assignment_error(rhs, 'vector of doubles')
    END IF
  END SUBROUTINE assign_doublevec_to_lammps_data

  SUBROUTINE assign_doublemat_to_lammps_data(lhs, rhs)
    REAL(c_double), DIMENSION(:,:), INTENT(OUT), POINTER :: lhs
    CLASS(lammps_data), INTENT(IN) :: rhs

    IF (rhs%datatype == DATA_DOUBLE_2D) THEN
      lhs => rhs%r64_mat
    ELSE
      CALL assignment_error(rhs, 'matrix of doubles')
    END IF
  END SUBROUTINE assign_doublemat_to_lammps_data

  SUBROUTINE assign_string_to_lammps_data(lhs, rhs)
    CHARACTER(LEN=*), INTENT(OUT) :: lhs
    CLASS(lammps_data), INTENT(IN) :: rhs

    IF (rhs%datatype == DATA_STRING) THEN
      lhs = rhs%str
      IF (LEN_TRIM(rhs%str) > LEN(lhs)) THEN
        CALL lmp_error(rhs%lammps_instance, LMP_ERROR_WARNING, &
          'String provided by user required truncation [Fortran API]')
      END IF
    ELSE
      CALL assignment_error(rhs, 'string')
    END IF
  END SUBROUTINE assign_string_to_lammps_data

  ! ----------------------------------------------------------------------
  ! functions to assign user-space pointers to LAMMPS *fix* data
  ! ----------------------------------------------------------------------
  SUBROUTINE assign_double_to_lammps_fix_data(lhs, rhs)
    REAL(c_double), INTENT(OUT) :: lhs
    CLASS(lammps_fix_data), INTENT(IN) :: rhs

    IF (rhs%datatype == DATA_DOUBLE) THEN
      lhs = rhs%r64
    ELSE
      CALL assignment_error(rhs, 'scalar double')
    END IF
  END SUBROUTINE assign_double_to_lammps_fix_data

  SUBROUTINE assign_doublevec_to_lammps_fix_data(lhs, rhs)
    REAL(c_double), DIMENSION(:), INTENT(OUT), POINTER :: lhs
    CLASS(lammps_fix_data), INTENT(IN) :: rhs

    IF (rhs%datatype == DATA_DOUBLE_1D) THEN
      lhs => rhs%r64_vec
    ELSE
      CALL assignment_error(rhs, 'vector of doubles')
    END IF
  END SUBROUTINE assign_doublevec_to_lammps_fix_data

  SUBROUTINE assign_doublemat_to_lammps_fix_data(lhs, rhs)
    REAL(c_double), DIMENSION(:,:), INTENT(OUT), POINTER :: lhs
    CLASS(lammps_fix_data), INTENT(IN) :: rhs

    IF (rhs%datatype == DATA_DOUBLE_2D) THEN
      lhs => rhs%r64_mat
    ELSE
      CALL assignment_error(rhs, 'matrix of doubles')
    END IF
  END SUBROUTINE assign_doublemat_to_lammps_fix_data

  ! ----------------------------------------------------------------------
  ! functions to assign user-space pointers to LAMMPS *variable* data
  ! ----------------------------------------------------------------------
  SUBROUTINE assign_double_to_lammps_variable_data(lhs, rhs)
    REAL(c_double), INTENT(OUT) :: lhs
    CLASS(lammps_variable_data), INTENT(IN) :: rhs

    IF (rhs%datatype == DATA_DOUBLE) THEN
      lhs = rhs%r64
    ELSE
      CALL assignment_error(rhs, 'scalar double')
    END IF
  END SUBROUTINE assign_double_to_lammps_variable_data

  SUBROUTINE assign_doublevec_to_lammps_variable_data(lhs, rhs)
    REAL(c_double), DIMENSION(:), ALLOCATABLE, INTENT(OUT) :: lhs
    CLASS(lammps_variable_data), INTENT(IN) :: rhs

    IF (rhs%datatype == DATA_DOUBLE_1D) THEN
      IF (ALLOCATED(lhs)) DEALLOCATE(lhs)
      ALLOCATE(lhs(SIZE(rhs%r64_vec)))
      lhs = rhs%r64_vec
    ELSE
      CALL assignment_error(rhs, 'vector of doubles')
    END IF
  END SUBROUTINE assign_doublevec_to_lammps_variable_data

  SUBROUTINE assign_string_to_lammps_variable_data(lhs, rhs)
    CHARACTER(LEN=*), INTENT(OUT) :: lhs
    CLASS(lammps_variable_data), INTENT(IN) :: rhs

    IF (rhs%datatype == DATA_STRING) THEN
      lhs = rhs%str
      IF (LEN_TRIM(rhs%str) > LEN(lhs)) THEN
        CALL lmp_error(rhs%lammps_instance, LMP_ERROR_WARNING, &
          'String provided by user required truncation [Fortran API]')
      END IF
    ELSE
      CALL assignment_error(rhs, 'string')
    END IF
  END SUBROUTINE assign_string_to_lammps_variable_data

  SUBROUTINE assign_int_to_lammps_image_data(lhs, rhs)
    INTEGER(c_int), INTENT(OUT) :: lhs
    CLASS(lammps_image_data), INTENT(IN) :: rhs

    IF (rhs%datatype == DATA_INT) THEN
      lhs = rhs%i32
    ELSE
      CALL assignment_error(rhs, 'scalar int')
    END IF
  END SUBROUTINE assign_int_to_lammps_image_data

  SUBROUTINE assign_int64_to_lammps_image_data(lhs, rhs)
    INTEGER(c_int64_t), INTENT(OUT) :: lhs
    CLASS(lammps_image_data), INTENT(IN) :: rhs

    IF (rhs%datatype == DATA_INT64) THEN
      lhs = rhs%i64
    ELSE
      CALL assignment_error(rhs, 'scalar long int')
    END IF
  END SUBROUTINE assign_int64_to_lammps_image_data

  ! ----------------------------------------------------------------------
  ! Generic function to catch all errors in assignments of LAMMPS data to
  ! user-space variables/pointers
  ! ----------------------------------------------------------------------
  SUBROUTINE assignment_error(type1, str2)
    CLASS(lammps_data_baseclass), INTENT(IN) :: type1
    CHARACTER(LEN=*), INTENT(IN) :: str2
    CHARACTER(LEN=:), ALLOCATABLE :: str1

    SELECT CASE(type1%datatype)
      CASE(DATA_INT)
        str1 = 'scalar int'
      CASE(DATA_INT_1D)
        str1 = 'vector of ints'
      CASE(DATA_INT_2D)
        str1 = 'matrix of ints'
      CASE(DATA_INT64)
        str1 = 'scalar long int'
      CASE(DATA_INT64_1D)
        str1 = 'vector of long ints'
      CASE(DATA_INT64_2D)
        str1 = 'matrix of long ints'
      CASE(DATA_DOUBLE)
        str1 = 'scalar double'
      CASE(DATA_DOUBLE_1D)
        str1 = 'vector of doubles'
      CASE(DATA_DOUBLE_2D)
        str1 = 'matrix of doubles'
      CASE(DATA_STRING)
        str1 = 'string'
      CASE DEFAULT
        str1 = 'that type'
    END SELECT
    CALL lmp_error(type1%lammps_instance, LMP_ERROR_ALL + LMP_ERROR_WORLD, &
      'cannot associate ' // str1 // ' with ' // str2 // ' [Fortran API]')
  END SUBROUTINE assignment_error

  ! ----------------------------------------------------------------------
  ! local helper functions
  ! copy fortran string to zero terminated c string
  ! ----------------------------------------------------------------------
  FUNCTION f2c_string(f_string) RESULT(ptr)
    CHARACTER(LEN=*), INTENT(IN)           :: f_string
    CHARACTER(LEN=1, KIND=c_char), POINTER :: c_string(:)
    TYPE(c_ptr) :: ptr
    INTEGER(c_size_t) :: i, n

    n = LEN_TRIM(f_string)
    ptr = lammps_malloc(n+1)
    CALL C_F_POINTER(ptr, c_string, [1])
    DO i=1, n
        c_string(i) = f_string(i:i)
    END DO
    c_string(n+1) = c_null_char
  END FUNCTION f2c_string

  ! copy null-terminated C string to fortran string
  FUNCTION c2f_string(ptr) RESULT(f_string)
    TYPE(c_ptr), INTENT(IN) :: ptr
    CHARACTER(LEN=:), ALLOCATABLE :: f_string
    CHARACTER(LEN=1, KIND=c_char), DIMENSION(:), POINTER :: c_string
    INTEGER :: n

    IF (.NOT. C_ASSOCIATED(ptr)) THEN
      f_string = ' '
    ELSE
      n = INT(c_strlen(ptr), KIND=KIND(n))
      CALL C_F_POINTER(ptr, c_string, [n+1])
      f_string = array2string(c_string, n)
    END IF
  END FUNCTION c2f_string

  ! Copy a known-length or null-terminated array of C characters into a string
  FUNCTION array2string(array, length) RESULT(string)
    CHARACTER(LEN=1, KIND=c_char), DIMENSION(:) :: array
! NOTE: giving "length" the VALUE attribute reveals a bug in gfortran 12.2.1
! https://gcc.gnu.org/bugzilla/show_bug.cgi?id=107441
    INTEGER, INTENT(IN), OPTIONAL :: length
    CHARACTER(LEN=:), ALLOCATABLE :: string
    INTEGER :: n, i

    IF (PRESENT(length)) THEN
      n = length
    ELSE
      n = 1
      DO WHILE (n < SIZE(array) .AND. array(n+1) /= c_null_char)
        n = n + 1
      END DO
    END IF
    ALLOCATE(CHARACTER(LEN=n) :: string)
    DO i = 1, n
      string(i:i) = array(i)
    END DO
  END FUNCTION array2string

END MODULE LIBLAMMPS

! vim: ts=2 sts=2 sw=2 et<|MERGE_RESOLUTION|>--- conflicted
+++ resolved
@@ -20,11 +20,7 @@
 !   University of Missouri, 2012-2020
 !
 ! Contributing authors:
-<<<<<<< HEAD
-!  - Axel Kohlmeyer <akohlmey@gmail.com>, Temple University, 2020-2022
-=======
 !  - Axel Kohlmeyer <akohlmey@gmail.com>, Temple University, 2020-2023
->>>>>>> 554db7da
 !  - Karl D. Hammond <hammondkd@missouri.edu>, University of Missouri, 2022
 !
 ! The Fortran module tries to follow the API of the C library interface
